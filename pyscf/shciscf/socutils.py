import time
from functools import reduce

import numpy
import scipy.linalg

from pyscf import gto, lib
from pyscf.lib.parameters import LIGHT_SPEED
from pyscf.lib import logger
from pyscf.shciscf import shci
from pyscf.x2c import x2c
<<<<<<< HEAD
from pyscf.lib import logger
=======

alpha = 1./LIGHT_SPEED

def get_socamf(atoms, basis):
    hso1e_atoms = {}
    factor = -alpha**2 * 0.25
    for atom in atoms:
        from pyscf import gto
        atm_id=gto.elements.charge(atom)
        spin=atm_id%2
        mol_atom = gto.M(atom=[[atom,[0,0,0]]], basis=basis, spin=spin)
        conf = gto.elements.CONFIGURATION[atm_id]
        # generate configuration for spherical symmetry atom
        if conf[0] % 2==0:
            if conf[1]%6 == 0:
                if conf[2]%10 == 0:
                    if conf[3]%14 == 0:
                        nopen = 0
                        nact = 0
                    else:
                        nopen = 7
                        nact = conf[3]%14
                else:
                    nopen = 5
                    nact = conf[2]%10
            else:
                nopen = 3
                nact = conf[1]%6
        else:
            nopen = 1
            nact = 1
        from pyscf import scf
        mf_atom = scf.sfx2c1e(scf.AOCHF(mol_atom, nopen=nopen, nact=nact)) 
        xatm, contr_coeff = x2c.X2C(mol_atom).get_xmol()
        np, nc = contr_coeff.shape
        mf_atom.kernel()
        h1e, x, rp = get_hxr(mf_atom, uncontract=True)
        dm = mf_atom.make_rdm1()
        dm = dm[0]+dm[1]
        dm = reduce(numpy.dot, (contr_coeff, dm, contr_coeff.T))
        pLL, pLS, pSS = get_p(dm/2, x, rp)
        h1ao_uncontract = numpy.zeros((3, np, np),dtype=complex)
        h1ao = numpy.zeros((3, nc, nc),dtype=complex)
        h1ao_uncontract += factor*get_fso2e_x2c(xatm, x, rp, pLL, pLS, pSS)
        for ic in range(3):
            h1ao[ic] = reduce(
                numpy.dot, (contr_coeff.T, h1ao_uncontract[ic], contr_coeff))
        hso1e = numpy.zeros((nc*2, nc*2),dtype=complex)
        hso1e[1::2,0::2]+=h1ao[0]
        hso1e[0::2,1::2]+=h1ao[0]
        hso1e[1::2,0::2]+=-1.j*h1ao[1]
        hso1e[0::2,1::2]+= 1.j*h1ao[1]
        hso1e[0::2,0::2]+=h1ao[2]
        hso1e[1::2,1::2]-=h1ao[2]
        hso1e_atoms[atom]=hso1e
    return hso1e_atoms
>>>>>>> e46ed72b

def print1Int(h1, name):
    xyz = ["X", "Y", "Z"]
    for k in range(3):
        with open('%s.' % (name) + xyz[k], 'w') as fout:
            fout.write('%d\n' % h1[k].shape[0])
            for i in range(h1[k].shape[0]):
                for j in range(h1[k].shape[0]):
                    if (abs(h1[k, i, j]) > 1.e-8):
                        fout.write(
                            '%16.10g %4d %4d\n' % (h1[k, i, j], i + 1, j + 1))


# by default h is returned in the contracted basis
# x and r in the uncontracted basis
def get_hxr(mc, uncontract=True):
    if (uncontract):
        xmol, contr_coeff = x2c.X2C(mc.mol).get_xmol()
    else:
        xmol, contr_coeff = mc.mol, numpy.eye(mc.mo_coeff.shape[0])

    c = lib.param.LIGHT_SPEED
    t = xmol.intor_symmetric('int1e_kin')
    v = xmol.intor_symmetric('int1e_nuc')
    s = xmol.intor_symmetric('int1e_ovlp')
    w = xmol.intor_symmetric('int1e_pnucp')

    h1, x, r = _x2c1e_hxrmat(t, v, w, s, c)
    if (uncontract):
        h1 = reduce(numpy.dot, (contr_coeff.T, h1, contr_coeff))

    return h1, x, r


def _x2c1e_hxrmat(t, v, w, s, c):
    nao = s.shape[0]
    n2 = nao * 2
    h = numpy.zeros((n2, n2), dtype=v.dtype)
    m = numpy.zeros((n2, n2), dtype=v.dtype)
    h[:nao, :nao] = v
    h[:nao, nao:] = t
    h[nao:, :nao] = t
    h[nao:, nao:] = w * (.25 / c**2) - t
    m[:nao, :nao] = s
    m[nao:, nao:] = t * (.5 / c**2)

    e, a = scipy.linalg.eigh(h, m)
    cl = a[:nao, nao:]
    cs = a[nao:, nao:]

    b = numpy.dot(cl, cl.T.conj())
    x = reduce(numpy.dot, (cs, cl.T.conj(), numpy.linalg.inv(b)))

    s1 = s + reduce(numpy.dot, (x.T.conj(), t, x)) * (.5 / c**2)
    tx = reduce(numpy.dot, (t, x))
    h1 = (h[:nao, :nao] + h[:nao, nao:].dot(x) + x.T.conj().dot(h[nao:, :nao]) +
          reduce(numpy.dot, (x.T.conj(), h[nao:, nao:], x)))

    sa = _invsqrt(s)
    sb = _invsqrt(reduce(numpy.dot, (sa, s1, sa)))
    r = reduce(numpy.dot, (sa, sb, sa, s))
    h1out = reduce(numpy.dot, (r.T.conj(), h1, r))
    return h1out, x, r


def _invsqrt(a, tol=1e-14):
    e, v = numpy.linalg.eigh(a)
    idx = e > tol
    return numpy.dot(v[:, idx] / numpy.sqrt(e[idx]), v[:, idx].T.conj())


def get_hso1e(wso, x, rp):
    nb = x.shape[0]
    hso1e = numpy.zeros((3, nb, nb))
    for ic in range(3):
        hso1e[ic] = reduce(numpy.dot, (rp.T, x.T, wso[ic], x, rp))
    return hso1e


def get_wso(mol):
    nb = mol.nao_nr()
    wso = numpy.zeros((3, nb, nb))
    for iatom in range(mol.natm):
        zA = mol.atom_charge(iatom)
        xyz = mol.atom_coord(iatom)
        mol.set_rinv_orig(xyz)
        # sign due to integration by part
        wso += zA * mol.intor('cint1e_prinvxp_sph', 3)
    return wso


def get_wso_1c(mol, atomlist):
    nb = mol.nao_nr()
    wso = numpy.zeros((3, nb, nb))
    aoslice = mol.aoslice_by_atom()
    for iatom in atomlist:
        zA = mol.atom_charge(iatom)
        xyz = mol.atom_coord(iatom)
        mol.set_rinv_orig(xyz)
        ao_start = aoslice[iatom, 2]
        ao_end = aoslice[iatom, 3]
        shl_start = aoslice[iatom, 0]
        shl_end = aoslice[iatom, 1]
        wso[:, ao_start: ao_end, ao_start: ao_end]\
            = zA*mol.intor('cint1e_prinvxp_sph', 3, shls_slice=[shl_start, shl_end, shl_start, shl_end]).reshape(3, ao_end-ao_start, ao_end-ao_start)
    return wso


def get_p(dm, x, rp):
    pLL = rp.dot(dm.dot(rp.T))
    pLS = pLL.dot(x.T)
    pSS = x.dot(pLL.dot(x.T))
    return pLL, pLS, pSS


def get_fso2e_x2c_original(mol, x, rp, pLL, pLS, pSS):
    ''' Function for x2c Hamiltonian without any memory saving '''
    # although this function is not used but just keep here for reference
    nb = mol.nao_nr()
    np = nb * nb
    nq = np * np

    ddint = mol.intor('int2e_ip1ip2_sph', 9).reshape(3, 3, nq)
    fso2e = numpy.zeros((3, nb, nb))

    xyz = [0, 1, 2]
    for i_x in xyz:
        i_y = xyz[i_x - 2]
        i_z = xyz[i_x - 1]
        ddint[0, 0] = ddint[i_y, i_z] - ddint[i_z, i_y]  # x = yz - zy etc
        kint = ddint[0, 0].reshape(nb, nb, nb, nb)
        gsoLL = -2.0 * lib.einsum('lmkn,lk->mn', kint, pSS)
        gsoLS = -1.0 * lib.einsum('mlkn,lk->mn', kint, pLS) \
                - 1.0 * lib.einsum('lmkn,lk->mn', kint, pLS)
        gsoSS = -2.0 * lib.einsum('mnkl,lk', kint, pLL) \
                - 2.0 * lib.einsum('mnlk,lk', kint, pLL) \
                + 2.0 * lib.einsum('mlnk,lk', kint, pLL)
        fso2e[i_x] = gsoLL + gsoLS.dot(x) + x.T.dot(-gsoLS.T) \
            + x.T.dot(gsoSS.dot(x))
        fso2e[i_x] = reduce(numpy.dot, (rp.T, fso2e[i_x], rp))
    return fso2e


def get_fso2e_x2c(mol, x, rp, pLL, pLS, pSS):
    ''' Two-electron x2c operator with memory saving strategy '''
    nb = mol.nao_nr()

    fso2e = numpy.zeros((3, nb, nb))
    gsoLL = numpy.zeros((3, nb, nb))
    gsoLS = numpy.zeros((3, nb, nb))
    gsoSS = numpy.zeros((3, nb, nb))
    from pyscf.gto import moleintor
    nbas = mol.nbas
    max_double = mol.max_memory / 8.0 * 1.0e6
    max_basis = pow(max_double / 9., 1. / 4.)
    ao_loc_orig = moleintor.make_loc(mol._bas, 'int2e_ip1_ip2_sph')
    shl_size = []
    shl_slice = [0]
    ao_loc = [0]
    if nb > max_basis:
        for i in range(0, nbas - 1):
            if (ao_loc_orig[i + 1] - ao_loc[-1] > max_basis and ao_loc_orig[i] - ao_loc[-1]):
                ao_loc.append(ao_loc_orig[i])
                shl_size.append(ao_loc[-1] - ao_loc[-2])
                shl_slice.append(i)
    if ao_loc[-1] is not ao_loc_orig[-1]:
        ao_loc.append(ao_loc_orig[-1])
        shl_size.append(ao_loc[-1] - ao_loc[-2])
        shl_slice.append(nbas)
    nbas = len(shl_size)
    logger.info(mol, "Cutting basis functions into %d batches, need to calculate %d integrals batches.", nbas, nbas**4)

    start = time.clock()
    for i in range(0, nbas):
        for j in range(0, nbas):
            for k in range(0, nbas):
                for l in range(0, nbas):
                    start_this = time.clock()
                    ddint = mol.intor('int2e_ip1ip2_sph', comp=9, shls_slice=[shl_slice[i], shl_slice[i+1], shl_slice[j], shl_slice[j+1], shl_slice[k], shl_slice[k+1], shl_slice[l], shl_slice[l+1]]).reshape(3, 3, -1)
                    kint = numpy.zeros(3 * shl_size[i] * shl_size[j] * shl_size[k] * shl_size[l]).reshape(
                        3, shl_size[i], shl_size[j], shl_size[k], shl_size[l])
                    kint[0] = (ddint[1, 2] - ddint[2, 1]).reshape(shl_size[i], shl_size[j], shl_size[k], shl_size[l])
                    kint[1] = (ddint[2, 0] - ddint[0, 2]).reshape(shl_size[i], shl_size[j], shl_size[k], shl_size[l])
                    kint[2] = (ddint[0, 1] - ddint[1, 0]).reshape(shl_size[i], shl_size[j], shl_size[k], shl_size[l])

                    gsoLL[:, ao_loc[j]:ao_loc[j+1], ao_loc[l]:ao_loc[l+1]] \
                      +=-2.0*lib.einsum('ilmkn,lk->imn', kint, \
                        pSS[ao_loc[i]:ao_loc[i+1], ao_loc[k]:ao_loc[k+1]])
                    gsoLS[:, ao_loc[i]:ao_loc[i+1], ao_loc[l]:ao_loc[l+1]] \
                      +=-1.0*lib.einsum('imlkn,lk->imn', kint, \
                        pLS[ao_loc[j]:ao_loc[j+1], ao_loc[k]:ao_loc[k+1]])
                    gsoLS[:, ao_loc[j]:ao_loc[j+1], ao_loc[l]:ao_loc[l+1]] \
                      +=-1.0*lib.einsum('ilmkn,lk->imn', kint, \
                        pLS[ao_loc[i]:ao_loc[i+1], ao_loc[k]:ao_loc[k+1]])
                    gsoSS[:, ao_loc[i]:ao_loc[i+1], ao_loc[j]:ao_loc[j+1]] \
                      +=-2.0*lib.einsum('imnkl,lk->imn', kint, \
                        pLL[ao_loc[l]:ao_loc[l+1], ao_loc[k]:ao_loc[k+1]])\
                        -2.0*lib.einsum('imnlk,lk->imn', kint, \
                        pLL[ao_loc[k]:ao_loc[k+1], ao_loc[l]:ao_loc[l+1]])
                    gsoSS[:, ao_loc[i]:ao_loc[i+1], ao_loc[k]:ao_loc[k+1]] \
                      += 2.0*lib.einsum('imlnk,lk->imn', kint, \
                        pLL[ao_loc[j]:ao_loc[j+1], ao_loc[l]:ao_loc[l+1]])

                    logger.info(mol, "Time elapsed for %dth batch in %d batches is %g, cumulates time is %g.", \
                    i*nbas**3+j*nbas**2+k*nbas+l+1, nbas*4, time.clock()-start_this, time.clock()-start)
    for comp in range(0, 3):
        fso2e[comp] = gsoLL[comp] + gsoLS[comp].dot(x) + x.T.dot(-gsoLS[comp].T) + x.T.dot(gsoSS[comp].dot(x))
        fso2e[comp] = reduce(numpy.dot, (rp.T, fso2e[comp], rp))

    logger.info(mol, 'Two electron part of SOC integral is done')
    return fso2e


def get_fso2e_x2c1c(mol, x, rp, pLL, pLS, pSS):
    ''' Function for x2c Hamiltonian with one-center approximation '''
    nb = mol.nao_nr()
    #np = nb * nb
    fso2e = numpy.zeros((3, nb, nb))
    gsoLL = numpy.zeros((3, nb, nb))
    gsoLS = numpy.zeros((3, nb, nb))
    gsoSS = numpy.zeros((3, nb, nb))

    from pyscf.gto import moleintor
    #nbas = mol.nbas
    #max_double = mol.max_memory / 8.0 * 1.0e6
    #max_basis = pow(max_double / 9., 1. / 4.)
    #ao_loc_orig = moleintor.make_loc(mol._bas, 'int2e_ip1_ip2_sph')
    shl_size = []
    shl_slice = [0]
    ao_loc = [0]

    ao_slice_by_atom = mol.aoslice_by_atom()
    for slice in ao_slice_by_atom:
        shl_slice.append(slice[1])
        shl_size.append(slice[3] - slice[2])
        ao_loc.append(slice[3])
    natom = len(ao_slice_by_atom)

    for iatom in range(0, natom):
        ibegin = shl_slice[iatom]
        iend = shl_slice[iatom + 1]
        #start = time.clock()
        ddint = mol.intor('int2e_ip1ip2_sph',
                          comp=9,
                          shls_slice=[ibegin, iend, ibegin, iend, ibegin, iend, ibegin, iend]).reshape(3, 3, -1)
        kint = numpy.zeros(3 * shl_size[iatom] * shl_size[iatom] * shl_size[iatom] * shl_size[iatom]).reshape(
            3, shl_size[iatom], shl_size[iatom], shl_size[iatom], shl_size[iatom])
        kint[0] = (ddint[1, 2] - ddint[2, 1]).reshape(shl_size[iatom], shl_size[iatom], shl_size[iatom],
                                                      shl_size[iatom])
        kint[1] = (ddint[2, 0] - ddint[0, 2]).reshape(shl_size[iatom], shl_size[iatom], shl_size[iatom],
                                                      shl_size[iatom])
        kint[2] = (ddint[0, 1] - ddint[1, 0]).reshape(shl_size[iatom], shl_size[iatom], shl_size[iatom],
                                                      shl_size[iatom])
        #start = time.clock()
        gsoLL[:, ao_loc[iatom]:ao_loc[iatom+1], ao_loc[iatom]:ao_loc[iatom+1]] \
            += -2.0*lib.einsum('ilmkn,lk->imn', kint,
                                 pSS[ao_loc[iatom]:ao_loc[iatom+1], ao_loc[iatom]:ao_loc[iatom+1]])
        gsoLS[:, ao_loc[iatom]:ao_loc[iatom+1], ao_loc[iatom]:ao_loc[iatom+1]] \
            += -1.0*lib.einsum('imlkn,lk->imn', kint,
                                 pLS[ao_loc[iatom]:ao_loc[iatom+1], ao_loc[iatom]:ao_loc[iatom+1]])
        gsoLS[:, ao_loc[iatom]:ao_loc[iatom+1], ao_loc[iatom]:ao_loc[iatom+1]] \
            += -1.0*lib.einsum('ilmkn,lk->imn', kint,
                                 pLS[ao_loc[iatom]:ao_loc[iatom+1], ao_loc[iatom]:ao_loc[iatom+1]])
        gsoSS[:, ao_loc[iatom]:ao_loc[iatom+1], ao_loc[iatom]:ao_loc[iatom+1]] \
            += -2.0*lib.einsum('imnkl,lk->imn', kint,
                                 pLL[ao_loc[iatom]:ao_loc[iatom+1], ao_loc[iatom]:ao_loc[iatom+1]])\
            - 2.0*lib.einsum('imnlk,lk->imn', kint,
                               pLL[ao_loc[iatom]:ao_loc[iatom+1], ao_loc[iatom]:ao_loc[iatom+1]])
        gsoSS[:, ao_loc[iatom]:ao_loc[iatom+1], ao_loc[iatom]:ao_loc[iatom+1]] \
            += 2.0*lib.einsum('imlnk,lk->imn', kint,
                                pLL[ao_loc[iatom]:ao_loc[iatom+1], ao_loc[iatom]:ao_loc[iatom+1]])
        #print(" Time elapsed for einsum:", time.clock() - start)
    for comp in range(0, 3):
        fso2e[comp] = gsoLL[comp] + \
            gsoLS[comp].dot(x) + x.T.dot(-gsoLS[comp].T) + \
            x.T.dot(gsoSS[comp].dot(x))
        fso2e[comp] = reduce(numpy.dot, (rp.T, fso2e[comp], rp))

    return fso2e


def get_fso2e_bp(mol, dm):
    ''' Two-electron bp operator '''
    nb = mol.nao_nr()

    hso1e = numpy.zeros(3 * nb * nb).reshape(3, nb, nb)
    from pyscf.gto import moleintor
    nbas = mol.nbas
    max_double = mol.max_memory / 8.0 * 1.0e6
    max_basis = pow(max_double / 3., 1. / 4.)
    ao_loc_orig = moleintor.make_loc(mol._bas, 'cint2e_p1vxp1_sph')
    shl_size = []
    shl_slice = [0]
    ao_loc = [0]
    if nb > max_basis:
        for i in range(0, nbas - 1):
            if (ao_loc_orig[i + 1] - ao_loc[-1] > max_basis and ao_loc_orig[i] - ao_loc[-1]):
                ao_loc.append(ao_loc_orig[i])
                shl_size.append(ao_loc[-1] - ao_loc[-2])
                shl_slice.append(i)
    if ao_loc[-1] is not ao_loc_orig[-1]:
        ao_loc.append(ao_loc_orig[-1])
        shl_size.append(ao_loc[-1] - ao_loc[-2])
        shl_slice.append(nbas)
    nbas = len(shl_size)

    for i in range(0, nbas):
        for j in range(0, nbas):
            for k in range(0, nbas):
                for l in range(0, nbas):
                    h2ao = mol.intor('cint2e_p1vxp1_sph', comp=3, aosym='s1',
                                     shls_slice=[shl_slice[i], shl_slice[i+1],
                                                 shl_slice[j], shl_slice[j+1],
                                                 shl_slice[k], shl_slice[k+1],
                                                 shl_slice[l], shl_slice[l+1]]).reshape(
                        3, shl_size[i], shl_size[j], shl_size[k], shl_size[l])
                    hso1e[:, ao_loc[i]:ao_loc[i+1], ao_loc[j]:ao_loc[j+1]] \
                        += 1.0*lib.einsum('ijklm, lm->ijk', h2ao,
                                            dm[ao_loc[k]:ao_loc[k+1], ao_loc[l]:ao_loc[l+1]])
                    hso1e[:, ao_loc[i]:ao_loc[i+1], ao_loc[l]:ao_loc[l+1]] \
                        += -1.5*lib.einsum('ijklm, kl->ijm', h2ao,
                                             dm[ao_loc[j]:ao_loc[j+1], ao_loc[k]:ao_loc[k+1]])
                    hso1e[:, ao_loc[k]:ao_loc[k+1], ao_loc[j]:ao_loc[j+1]] \
                        += -1.5*lib.einsum('ijklm, mj->ilk', h2ao,
                                             dm[ao_loc[l]:ao_loc[l+1], ao_loc[i]:ao_loc[i+1]])
    return hso1e


def get_fso2e_bp1c(mol, dm, atomlist):
    ''' Two electron bp operator with one-center approximation '''
    nb = mol.nao_nr()

    hso1e = numpy.zeros(3 * nb * nb).reshape(3, nb, nb)
    from pyscf.gto import moleintor
    max_double = mol.max_memory / 8.0 * 1.0e6
    max_basis = pow(max_double / 3., 1. / 4.)
    shl_size = []
    shl_slice = [0]
    ao_loc = [0]
    ao_slice_by_atom = mol.aoslice_by_atom()
    for slice in ao_slice_by_atom:
        shl_slice.append(slice[1])
        shl_size.append(slice[3] - slice[2])
        ao_loc.append(slice[3])

    for iatom in atomlist:
        if shl_size[iatom] > max_basis:
            print("TODO: split the basis with atom to deal with very heavy element")
        else:
            ibegin = shl_slice[iatom]
            iend = shl_slice[iatom + 1]
            #start = time.clock()
            h2ao = mol.intor('cint2e_p1vxp1_sph', comp=3, aosym='s1', shls_slice=[ibegin, iend, ibegin, iend, ibegin, iend, ibegin, iend]).reshape(
                3, shl_size[iatom], shl_size[iatom], shl_size[iatom], shl_size[iatom])
            #end = time.clock()
            # print("Time elapsed for integral calculation:",
            #      end - start, iatom, nbas)
            hso1e[:, ao_loc[iatom]:ao_loc[iatom+1], ao_loc[iatom]:ao_loc[iatom+1]] \
                += 1.0*lib.einsum('ijklm, lm->ijk', h2ao,
                                    dm[ao_loc[iatom]:ao_loc[iatom+1], ao_loc[iatom]:ao_loc[iatom+1]])
            hso1e[:, ao_loc[iatom]:ao_loc[iatom+1], ao_loc[iatom]:ao_loc[iatom+1]] \
                += -1.5*lib.einsum('ijklm, kl->ijm', h2ao,
                                     dm[ao_loc[iatom]:ao_loc[iatom+1], ao_loc[iatom]:ao_loc[iatom+1]])
            hso1e[:, ao_loc[iatom]:ao_loc[iatom+1], ao_loc[iatom]:ao_loc[iatom+1]] \
                += -1.5*lib.einsum('ijklm, mj->ilk', h2ao,
                                     dm[ao_loc[iatom]:ao_loc[iatom+1], ao_loc[iatom]:ao_loc[iatom+1]])
    return hso1e


def writeGTensorIntegrals(mc, atomlist=None):
    mol = mc.mol
    ncore, ncas = mc.ncore, mc.ncas
    nb = mol.nao_nr()
    if atomlist is None:
        h1ao = mol.intor('cint1e_cg_irxp_sph', comp=3)
    else:
        h1ao = numpy.zeros((3, nb, nb))
        aoslice = mc.mol.aoslice_by_atom()
        for iatom in atomlist:
            for jatom in atomlist:
                iao_start = aoslice[iatom, 2]
                jao_start = aoslice[jatom, 2]
                iao_end = aoslice[iatom, 3]
                jao_end = aoslice[jatom, 3]
                ishl_start = aoslice[iatom, 0]
                jshl_start = aoslice[jatom, 0]
                ishl_end = aoslice[iatom, 1]
                jshl_end = aoslice[jatom, 1]
                h1ao[:, iao_start: iao_end, jao_start: jao_end]\
                    += mol.intor('cint1e_cg_irxp_sph', 3, shls_slice=[ishl_start, ishl_end, jshl_start, jshl_end]).reshape(3, iao_end-iao_start, jao_end-jao_start)

    h1 = lib.einsum('xpq, pi, qj->xij', h1ao, mc.mo_coeff, mc.mo_coeff)
    print1Int(h1[:, ncore:ncore + ncas, ncore:ncore + ncas], 'GTensor')


def writeSOCIntegrals(mc,
                      ncasorbs=None,
                      rdm1=None,
                      pictureChange1e="bp",
                      pictureChange2e="bp",
                      uncontract=True,
                      atomlist=None):

    from pyscf.lib.parameters import LIGHT_SPEED
    alpha = 1.0 / LIGHT_SPEED

    # \alpha^2/4 factor before SOC Hamiltonian in the paper
    # not applicable to ECP terms
    factor = alpha**2 * 0.25

    has_ecp = mc.mol.has_ecp()

    if ("bp" in pictureChange1e and "bp" in pictureChange2e):
        uncontract = False

    if (uncontract):
        xmol, contr_coeff = x2c.X2C(mc.mol).get_xmol()
    else:
        xmol, contr_coeff = mc.mol, numpy.eye(mc.mo_coeff.shape[0])

    if (atomlist is None):
        atomlist = numpy.linspace(0, xmol.natm - 1, xmol.natm, dtype=int)

    rdm1ao = rdm1
    if (rdm1 is None):
        rdm1ao = 1. * mc.make_rdm1()
    if len(rdm1ao.shape) > 2:
        rdm1ao = (rdm1ao[0] + rdm1ao[1])

    if (uncontract):
        dm = reduce(numpy.dot, (contr_coeff, rdm1ao, contr_coeff.T))
    else:
        dm = 1. * rdm1ao
    np, nc = contr_coeff.shape[0], contr_coeff.shape[1]

    hso1e = numpy.zeros((3, np, np))

    if ("x2c" in pictureChange1e or "x2c" in pictureChange2e):
        h1e_1c, x, rp = get_hxr(mc, uncontract=uncontract)
        if (has_ecp):
            print("X2C Hamiltonian shouldn't be used with ECPs, switch to BP.")
            exit(0)

    # ECPso terms
    if (has_ecp):
        hso1e += xmol.intor('ECPso')

    # two electron terms
    logger.note(xmol, "Start calculating two-electron contribution to SOC integrals, be patient.")
    if (pictureChange2e == "bp"):
        hso1e += -factor * get_fso2e_bp(xmol, dm)
    elif (pictureChange2e == "bp1c"):
        hso1e += -factor * get_fso2e_bp1c(xmol, dm, atomlist)
    elif (pictureChange2e == "x2c_old"):
        pLL, pLS, pSS = get_p(dm / 2.0, x, rp)
        hso1e += -factor * get_fso2e_x2c_original(xmol, x, rp, pLL, pLS, pSS)
    elif (pictureChange2e == "x2c"):
        pLL, pLS, pSS = get_p(dm / 2.0, x, rp)
        hso1e += -factor * get_fso2e_x2c(xmol, x, rp, pLL, pLS, pSS)
    elif (pictureChange2e == "x2c1c"):
        pLL, pLS, pSS = get_p(dm / 2.0, x, rp)
        hso1e += -factor * get_fso2e_x2c1c(xmol, x, rp, pLL, pLS, pSS)
    elif (pictureChange2e == "none"):
        hso1e += 0.0
    else:
        print(pictureChange2e, "not a valid option")
        exit(0)

    # MF 1 electron term
    if (pictureChange1e == "bp"):
        hso1e += factor * get_wso(xmol)
    elif (pictureChange1e == "x2c1"):
        wso = factor * get_wso(xmol)
        hso1e += get_hso1e(wso, x, rp)
    elif (pictureChange1e == "none"):
        hso1e += 0.0
    else:
        print(pictureChange1e, "not a valid option")
        exit(0)

    h1ao = numpy.zeros((3, nc, nc))
    if (uncontract):
        for ic in range(3):
            h1ao[ic] = reduce(
                numpy.dot, (contr_coeff.T, hso1e[ic], contr_coeff))
    else:
        h1ao = 1. * hso1e

    ncore, ncas = mc.ncore, mc.ncas
    if (ncasorbs is not None):
        ncas = ncasorbs
    mo_coeff = mc.mo_coeff
    h1 = lib.einsum('xpq,pi,qj->xij', h1ao, mo_coeff,
                      mo_coeff)[:, ncore:ncore + ncas, ncore:ncore + ncas]
    print1Int(h1, 'SOC')


def doSOC(mc, pictureChange1e="bp", pictureChange2e="bp", uncontract=False, atomlist=None):
    writeGTensorIntegrals(mc, atomlist=atomlist)
    writeSOCIntegrals(mc, pictureChange1e=pictureChange1e,
                      pictureChange2e=pictureChange2e, uncontract=uncontract, atomlist=atomlist)
    mch = shci.SHCISCF(mc.mol, mc.norb, mc.nelec)
    mch.fcisolver.DoSOC = True
    mch.fcisolver.DoRDM = False
    shci.dryrun(mch, mc.mo_coeff)
    shci.executeSHCI(mc.fcisolver)<|MERGE_RESOLUTION|>--- conflicted
+++ resolved
@@ -9,9 +9,7 @@
 from pyscf.lib import logger
 from pyscf.shciscf import shci
 from pyscf.x2c import x2c
-<<<<<<< HEAD
 from pyscf.lib import logger
-=======
 
 alpha = 1./LIGHT_SPEED
 
@@ -68,7 +66,6 @@
         hso1e[1::2,1::2]-=h1ao[2]
         hso1e_atoms[atom]=hso1e
     return hso1e_atoms
->>>>>>> e46ed72b
 
 def print1Int(h1, name):
     xyz = ["X", "Y", "Z"]
