--- conflicted
+++ resolved
@@ -247,12 +247,6 @@
             x = _x2c1e_xmatrix(t, v, w, s, c)
         return x
 
-<<<<<<< HEAD
-    def reset(self, mol):
-        '''Reset mol and clean up relevant attributes for scanner mode'''
-        self.mol = mol
-        return self
-=======
     def _get_rmat(self, x=None):
         '''The matrix (in AO basis) that changes metric from NESC metric to NR metric'''
         xmol = self.get_xmol()[0]
@@ -263,7 +257,11 @@
         t = xmol.intor_symmetric('int1e_spsp_spinor') * .5
         s1 = s + reduce(numpy.dot, (x.conj().T, t, x)) * (.5/c**2)
         return _get_r(s, s1)
->>>>>>> c88324ea
+
+    def reset(self, mol):
+        '''Reset mol and clean up relevant attributes for scanner mode'''
+        self.mol = mol
+        return self
 
 
 def get_hcore(mol):
