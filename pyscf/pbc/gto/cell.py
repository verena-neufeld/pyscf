#!/usr/bin/env python
# Copyright 2014-2018 The PySCF Developers. All Rights Reserved.
#
# Licensed under the Apache License, Version 2.0 (the "License");
# you may not use this file except in compliance with the License.
# You may obtain a copy of the License at
#
#     http://www.apache.org/licenses/LICENSE-2.0
#
# Unless required by applicable law or agreed to in writing, software
# distributed under the License is distributed on an "AS IS" BASIS,
# WITHOUT WARRANTIES OR CONDITIONS OF ANY KIND, either express or implied.
# See the License for the specific language governing permissions and
# limitations under the License.
#
# Author: Qiming Sun <osirpt.sun@gmail.com>
#         Timothy Berkelbach <tim.berkelbach@gmail.com>
#

import sys
import json
import ctypes
import warnings
import numpy as np
import scipy.linalg
try:
  from scipy.special import factorial2
except:
  from scipy.misc import factorial2
from scipy.special import erf, erfc, erfcx
import scipy.optimize
import pyscf.lib.parameters as param
from pyscf import lib
from pyscf.dft import radi
from pyscf.lib import logger
from pyscf.gto import mole
from pyscf.gto import moleintor
from pyscf.gto.mole import _symbol, _rm_digit, _atom_symbol, _std_symbol, charge
from pyscf.gto.mole import conc_env, uncontract
from pyscf.pbc.gto import basis
from pyscf.pbc.gto import pseudo
from pyscf.pbc.gto import _pbcintor
from pyscf.pbc.gto.eval_gto import eval_gto as pbc_eval_gto
from pyscf.pbc.tools import pbc as pbctools
from pyscf.gto.basis import ALIAS as MOLE_ALIAS
from pyscf import __config__

INTEGRAL_PRECISION = getattr(__config__, 'pbc_gto_cell_Cell_precision', 1e-8)
WRAP_AROUND = getattr(__config__, 'pbc_gto_cell_make_kpts_wrap_around', False)
WITH_GAMMA = getattr(__config__, 'pbc_gto_cell_make_kpts_with_gamma', True)
EXP_DELIMITER = getattr(__config__, 'pbc_gto_cell_split_basis_exp_delimiter',
                        [1.0, 0.5, 0.25, 0.1, 0])


# For code compatiblity in python-2 and python-3
if sys.version_info >= (3,):
    unicode = str

libpbc = _pbcintor.libpbc

def M(**kwargs):
    r'''This is a shortcut to build up Cell object.

    Examples:

    >>> from pyscf.pbc import gto
    >>> cell = gto.M(a=numpy.eye(3)*4, atom='He 1 1 1', basis='6-31g')
    '''
    cell = Cell()
    cell.build(**kwargs)
    return cell
C = M


def format_pseudo(pseudo_tab):
    r'''Convert the input :attr:`Cell.pseudo` (dict) to the internal data format::

       { atom: ( (nelec_s, nele_p, nelec_d, ...),
                rloc, nexp, (cexp_1, cexp_2, ..., cexp_nexp),
                nproj_types,
                (r1, nproj1, ( (hproj1[1,1], hproj1[1,2], ..., hproj1[1,nproj1]),
                               (hproj1[2,1], hproj1[2,2], ..., hproj1[2,nproj1]),
                               ...
                               (hproj1[nproj1,1], hproj1[nproj1,2], ...        ) )),
                (r2, nproj2, ( (hproj2[1,1], hproj2[1,2], ..., hproj2[1,nproj1]),
                ... ) )
                )
        ... }

    Args:
        pseudo_tab : dict
            Similar to :attr:`Cell.pseudo` (a dict), it **cannot** be a str

    Returns:
        Formatted :attr:`~Cell.pseudo`

    Examples:

    >>> pbc.format_pseudo({'H':'gth-blyp', 'He': 'gth-pade'})
    {'H': [[1],
        0.2, 2, [-4.19596147, 0.73049821], 0],
     'He': [[2],
        0.2, 2, [-9.1120234, 1.69836797], 0]}
    '''
    fmt_pseudo = {}
    for atom in pseudo_tab:
        symb = _symbol(atom)
        rawsymb = _rm_digit(symb)
        stdsymb = _std_symbol(rawsymb)
        symb = symb.replace(rawsymb, stdsymb)

        if isinstance(pseudo_tab[atom], (str, unicode)):
            fmt_pseudo[symb] = pseudo.load(str(pseudo_tab[atom]), stdsymb)
        else:
            fmt_pseudo[symb] = pseudo_tab[atom]
    return fmt_pseudo

def make_pseudo_env(cell, _atm, _pseudo, pre_env=[]):
    for ia, atom in enumerate(cell._atom):
        symb = atom[0]
        if symb in _pseudo and _atm[ia,0] != 0:  # pass ghost atoms.
            _atm[ia,0] = sum(_pseudo[symb][0])
    _pseudobas = None
    return _atm, _pseudobas, pre_env

def format_basis(basis_tab):
    '''Convert the input :attr:`Cell.basis` to the internal data format::

      { atom: (l, kappa, ((-exp, c_1, c_2, ..), nprim, nctr, ptr-exps, ptr-contraction-coeff)), ... }

    Args:
        basis_tab : dict
            Similar to :attr:`Cell.basis`, it **cannot** be a str

    Returns:
        Formated :attr:`~Cell.basis`

    Examples:

    >>> pbc.format_basis({'H':'gth-szv'})
    {'H': [[0,
        (8.3744350009, -0.0283380461),
        (1.8058681460, -0.1333810052),
        (0.4852528328, -0.3995676063),
        (0.1658236932, -0.5531027541)]]}
    '''
    def convert(basis_name, symb):
        if basis_name.lower().startswith('unc'):
            return uncontract(basis.load(basis_name[3:], symb))
        else:
            return basis.load(basis_name, symb)

    fmt_basis = {}
    for atom in basis_tab.keys():
        symb = _atom_symbol(atom)
        stdsymb = _std_symbol(symb)
        if stdsymb.startswith('GHOST-'):
            stdsymb = stdsymb[6:]
        atom_basis = basis_tab[atom]
        if isinstance(atom_basis, (str, unicode)):
            if 'gth' in atom_basis:
                bset = convert(str(atom_basis), symb)
            else:
                bset = atom_basis
        else:
            bset = []
            for rawb in atom_basis:
                if isinstance(rawb, (str, unicode)) and 'gth' in rawb:
                    bset.append(convert(str(rawb), stdsymb))
                else:
                    bset.append(rawb)
        fmt_basis[symb] = bset
    return mole.format_basis(fmt_basis)

def copy(cell):
    '''Deepcopy of the given :class:`Cell` object
    '''
    import copy
    newcell = mole.copy(cell)
    newcell._pseudo = copy.deepcopy(cell._pseudo)
    return newcell

def pack(cell):
    '''Pack the input args of :class:`Cell` to a dict, which can be serialized
    with :mod:`pickle`
    '''
    cldic = mole.pack(cell)
    cldic['a'] = cell.a
    cldic['precision'] = cell.precision
    cldic['pseudo'] = cell.pseudo
    cldic['ke_cutoff'] = cell.ke_cutoff
    cldic['exp_to_discard'] = cell.exp_to_discard
    cldic['_mesh'] = cell._mesh
    cldic['_rcut'] = cell._rcut
    cldic['_ew_eta'] = cell._ew_eta
    cldic['_ew_cut'] = cell._ew_cut
    cldic['dimension'] = cell.dimension
    cldic['low_dim_ft_type'] = cell.low_dim_ft_type
    return cldic

def unpack(celldic):
    '''Convert the packed dict to a :class:`Cell` object, to generate the
    input arguments for :class:`Cell` object.
    '''
    cl = Cell()
    cl.__dict__.update(celldic)
    return cl


def dumps(cell):
    '''Serialize Cell object to a JSON formatted str.
    '''
    exclude_keys = set(('output', 'stdout', '_keys'))

    celldic = dict(cell.__dict__)
    for k in exclude_keys:
        del(celldic[k])
    for k in celldic:
        if isinstance(celldic[k], np.ndarray):
            celldic[k] = celldic[k].tolist()
    celldic['atom'] = repr(cell.atom)
    celldic['basis']= repr(cell.basis)
    celldic['pseudo'] = repr(cell.pseudo)
    celldic['ecp'] = repr(cell.ecp)

    try:
        return json.dumps(celldic)
    except TypeError:
        def skip_value(dic):
            dic1 = {}
            for k,v in dic.items():
                if (v is None or
                    isinstance(v, (str, unicode, bool, int, long, float))):
                    dic1[k] = v
                elif isinstance(v, (list, tuple)):
                    dic1[k] = v   # Should I recursively skip_vaule?
                elif isinstance(v, set):
                    dic1[k] = list(v)
                elif isinstance(v, dict):
                    dic1[k] = skip_value(v)
                else:
                    msg =('Function cell.dumps drops attribute %s because '
                          'it is not JSON-serializable' % k)
                    warnings.warn(msg)
            return dic1
        return json.dumps(skip_value(celldic), skipkeys=True)

def loads(cellstr):
    '''Deserialize a str containing a JSON document to a Cell object.
    '''
    from numpy import array  # for eval function
    celldic = json.loads(cellstr)
    if sys.version_info < (3,):
# Convert to utf8 because JSON loads fucntion returns unicode.
        def byteify(inp):
            if isinstance(inp, dict):
                return dict([(byteify(k), byteify(v)) for k, v in inp.iteritems()])
            elif isinstance(inp, (tuple, list)):
                return [byteify(x) for x in inp]
            elif isinstance(inp, unicode):
                return inp.encode('utf-8')
            else:
                return inp
        celldic = byteify(celldic)
    cell = Cell()
    cell.__dict__.update(celldic)
    cell.atom = eval(cell.atom)
    cell.basis = eval(cell.basis)
    cell.pseudo = eval(cell.pseudo)
    cell.ecp = eval(cell.ecp)
    cell._atm = np.array(cell._atm, dtype=np.int32)
    cell._bas = np.array(cell._bas, dtype=np.int32)
    cell._env = np.array(cell._env, dtype=np.double)
    cell._ecpbas = np.array(cell._ecpbas, dtype=np.int32)

    return cell

def conc_cell(cell1, cell2):
    '''Concatenate two Cell objects.
    '''
    cell3 = Cell()
    cell3._atm, cell3._bas, cell3._env = \
            conc_env(cell1._atm, cell1._bas, cell1._env,
                     cell2._atm, cell2._bas, cell2._env)
    off = len(cell1._env)
    natm_off = len(cell1._atm)
    if len(cell2._ecpbas) == 0:
        cell3._ecpbas = cell1._ecpbas
    else:
        ecpbas2 = np.copy(cell2._ecpbas)
        ecpbas2[:,mole.ATOM_OF  ] += natm_off
        ecpbas2[:,mole.PTR_EXP  ] += off
        ecpbas2[:,mole.PTR_COEFF] += off
        if len(cell1._ecpbas) == 0:
            cell3._ecpbas = ecpbas2
        else:
            cell3._ecpbas = np.hstack((cell1._ecpbas, ecpbas2))

    cell3.verbose = cell1.verbose
    cell3.output = cell1.output
    cell3.max_memory = cell1.max_memory
    cell3.charge = cell1.charge + cell2.charge
    cell3.spin = cell1.spin + cell2.spin
    cell3.cart = cell1.cart and cell2.cart
    cell3._atom = cell1._atom + cell2._atom
    cell3.unit = cell1.unit
    cell3._basis = dict(cell2._basis)
    cell3._basis.update(cell1._basis)
    # Whether to update the lattice_vectors?
    cell3.a = cell1.a
    cell3.mesh = np.max((cell1.mesh, cell2.mesh), axis=0)

    ke_cutoff1 = cell1.ke_cutoff
    ke_cutoff2 = cell2.ke_cutoff
    if ke_cutoff1 is None and ke_cutoff2 is None:
        cell3.ke_cutoff = None
    else:
        if ke_cutoff1 is None:
            ke_cutoff1 = estimate_ke_cutoff(cell1, cell1.precision)
        if ke_cutoff2 is None:
            ke_cutoff2 = estimate_ke_cutoff(cell2, cell2.precision)
        cell3.ke_cutoff = max(ke_cutoff1, ke_cutoff2)

    cell3.precision = min(cell1.precision, cell2.precision)
    cell3.dimension = max(cell1.dimension, cell2.dimension)
    cell3.low_dim_ft_type = cell1.low_dim_ft_type or cell2.low_dim_ft_type
    cell3.ew_eta = min(cell1.ew_eta, cell2.ew_eta)
    cell3.ew_cut = max(cell1.ew_cut, cell2.ew_cut)
    cell3.rcut = max(cell1.rcut, cell2.rcut)

    cell3._pseudo.update(cell1._pseudo)
    cell3._pseudo.update(cell2._pseudo)
    cell3._ecp.update(cell1._ecp)
    cell3._ecp.update(cell2._ecp)

    cell3.nucprop.update(cell1.nucprop)
    cell3.nucprop.update(cell2.nucprop)

    if not cell1._built:
        logger.warn(cell1, 'Warning: intor envs of %s not initialized.', cell1)
    if not cell2._built:
        logger.warn(cell2, 'Warning: intor envs of %s not initialized.', cell2)
    cell3._built = cell1._built or cell2._built
    return cell3

def intor_cross(intor, cell1, cell2, comp=None, hermi=0, kpts=None, kpt=None,
                shls_slice=None, **kwargs):
    r'''1-electron integrals from two cells like

    .. math::

        \langle \mu | intor | \nu \rangle, \mu \in cell1, \nu \in cell2
    '''
    import copy
    intor, comp = moleintor._get_intor_and_comp(cell1._add_suffix(intor), comp)

    if kpts is None:
        if kpt is not None:
            kpts_lst = np.reshape(kpt, (1,3))
        else:
            kpts_lst = np.zeros((1,3))
    else:
        kpts_lst = np.reshape(kpts, (-1,3))
    nkpts = len(kpts_lst)

    pcell = copy.copy(cell1)
    pcell.precision = min(cell1.precision, cell2.precision)
    pcell._atm, pcell._bas, pcell._env = \
    atm, bas, env = conc_env(cell1._atm, cell1._bas, cell1._env,
                             cell2._atm, cell2._bas, cell2._env)
    if shls_slice is None:
        shls_slice = (0, cell1.nbas, 0, cell2.nbas)
    i0, i1, j0, j1 = shls_slice[:4]
    j0 += cell1.nbas
    j1 += cell1.nbas
    ao_loc = moleintor.make_loc(bas, intor)
    ni = ao_loc[i1] - ao_loc[i0]
    nj = ao_loc[j1] - ao_loc[j0]
    out = np.empty((nkpts,comp,ni,nj), dtype=np.complex128)

    if hermi == 0:
        aosym = 's1'
    else:
        aosym = 's2'
    fill = getattr(libpbc, 'PBCnr2c_fill_k'+aosym)
    fintor = getattr(moleintor.libcgto, intor)
    cintopt = lib.c_null_ptr()
    pbcopt = kwargs.get('pbcopt', None)
    if pbcopt is None:
        pbcopt = _pbcintor.PBCOpt(pcell).init_rcut_cond(pcell)
    if isinstance(pbcopt, _pbcintor.PBCOpt):
        cpbcopt = pbcopt._this
    else:
        cpbcopt = lib.c_null_ptr()

    Ls = cell1.get_lattice_Ls(rcut=max(cell1.rcut, cell2.rcut))
    expkL = np.asarray(np.exp(1j*np.dot(kpts_lst, Ls.T)), order='C')
    drv = libpbc.PBCnr2c_drv
    drv(fintor, fill, out.ctypes.data_as(ctypes.c_void_p),
        ctypes.c_int(nkpts), ctypes.c_int(comp), ctypes.c_int(len(Ls)),
        Ls.ctypes.data_as(ctypes.c_void_p),
        expkL.ctypes.data_as(ctypes.c_void_p),
        (ctypes.c_int*4)(i0, i1, j0, j1),
        ao_loc.ctypes.data_as(ctypes.c_void_p), cintopt, cpbcopt,
        atm.ctypes.data_as(ctypes.c_void_p), ctypes.c_int(pcell.natm),
        bas.ctypes.data_as(ctypes.c_void_p), ctypes.c_int(pcell.nbas),
        env.ctypes.data_as(ctypes.c_void_p), ctypes.c_int(env.size))

    mat = []
    for k, kpt in enumerate(kpts_lst):
        v = out[k]
        if hermi != 0:
            for ic in range(comp):
                lib.hermi_triu(v[ic], hermi=hermi, inplace=True)
        if comp == 1:
            v = v[0]
        if abs(kpt).sum() < 1e-9:  # gamma_point
            v = v.real
        mat.append(v)

    if kpts is None or np.shape(kpts) == (3,):  # A single k-point
        mat = mat[0]
    return mat


def get_nimgs(cell, precision=None):
    r'''Choose number of basis function images in lattice sums
    to include for given precision in overlap, using

    precision ~ \int r^l e^{-\alpha r^2} (r-rcut)^l e^{-\alpha (r-rcut)^2}
    ~ (rcut^2/(2\alpha))^l e^{\alpha/2 rcut^2}

    where \alpha is the smallest exponent in the basis. Note
    that assumes an isolated exponent in the middle of the box, so
    it adds one additional lattice vector to be safe.
    '''
    if precision is None:
        precision = cell.precision

    rcut = max([cell.bas_rcut(ib, precision) for ib in range(cell.nbas)])

    # nimgs determines the supercell size
    nimgs = cell.get_bounding_sphere(rcut)
    return nimgs

def _estimate_rcut(alpha, l, c, precision=INTEGRAL_PRECISION):
    C = (c**2+1e-200)*(2*l+1)*alpha / precision
    r0 = 20
    # +1. to ensure np.log returning positive value
    r0 = np.sqrt(2.*np.log(C*(r0**2*alpha)**(l+1)+1.) / alpha)
    rcut = np.sqrt( 2.*np.log(C*(r0**2*alpha)**(l+1)+1.) / alpha)
    return rcut

def bas_rcut(cell, bas_id, precision=INTEGRAL_PRECISION):
    r'''Estimate the largest distance between the function and its image to
    reach the precision in overlap

    precision ~ \int g(r-0) g(r-R)
    '''
    l = cell.bas_angular(bas_id)
    es = cell.bas_exp(bas_id)
    cs = abs(cell.bas_ctr_coeff(bas_id)).max(axis=1)
    rcut = _estimate_rcut(es, l, cs, precision)
    return rcut.max()

def _estimate_ke_cutoff(alpha, l, c, precision=INTEGRAL_PRECISION, weight=1.):
    '''Energy cutoff estimation'''
    # This function estimates the energy cutoff for (ii|ii) type of electron
    # repulsion integrals. The energy cutoff for nuclear attraction is larger
    # than the energy cutoff for ERIs.  The estimated error is roughly
    #     error ~ 64 pi^3 c^2 /((2l+1)!!(4a)^l) (2Ecut)^{l+.5} e^{-Ecut/4a}
    # log_k0 = 3 + np.log(alpha) / 2
<<<<<<< HEAD
    # l2fac2 = scipy.special.factorial2(l*2+1)
=======
    # l2fac2 = factorial2(l*2+1)
>>>>>>> 63e56f85
    # log_rest = np.log(precision*l2fac2*(4*alpha)**l / (16*np.pi**2*c**2))
    # Enuc_cut = 4*alpha * (log_k0*(2*l+1) - log_rest)
    # Enuc_cut[Enuc_cut <= 0] = .5
    # log_k0 = .5 * np.log(Ecut*2)
    # Enuc_cut = 4*alpha * (log_k0*(2*l+1) - log_rest)
    # Enuc_cut[Enuc_cut <= 0] = .5
    #
    # However, nuclear attraction can be evaluated with the trick of Ewald
    # summation which largely reduces the requirements to the energy cutoff.
    # In practice, the cutoff estimation for ERIs as below should be enough.
    log_k0 = 3 + np.log(alpha) / 2
<<<<<<< HEAD
    l2fac2 = scipy.special.factorial2(l*2+1)
=======
    l2fac2 = factorial2(l*2+1)
>>>>>>> 63e56f85
    log_rest = np.log(precision*l2fac2**2*(4*alpha)**(l*2+1) / (128*np.pi**4*c**4))
    Ecut = 2*alpha * (log_k0*(4*l+3) - log_rest)
    Ecut[Ecut <= 0] = .5
    log_k0 = .5 * np.log(Ecut*2)
    Ecut = 2*alpha * (log_k0*(4*l+3) - log_rest)
    Ecut[Ecut <= 0] = .5
    return Ecut

def estimate_ke_cutoff(cell, precision=INTEGRAL_PRECISION):
    '''Energy cutoff estimation'''
    Ecut_max = 0
    for i in range(cell.nbas):
        l = cell.bas_angular(i)
        es = cell.bas_exp(i)
        cs = abs(cell.bas_ctr_coeff(i)).max(axis=1)
        ke_guess = _estimate_ke_cutoff(es, l, cs, precision)
        Ecut_max = max(Ecut_max, ke_guess.max())
    return Ecut_max

def error_for_ke_cutoff(cell, ke_cutoff):
    b = cell.reciprocal_vectors()
    kmax = np.sqrt(ke_cutoff*2)
    errmax = 0
    for i in range(cell.nbas):
        l = cell.bas_angular(i)
        es = cell.bas_exp(i)
        cs = abs(cell.bas_ctr_coeff(i)).max(axis=1)
<<<<<<< HEAD
        fac = (256*np.pi**4*cs**4 * scipy.special.factorial2(l*4+3)
               / scipy.special.factorial2(l*2+1)**2)
=======
        fac = (256*np.pi**4*cs**4 * factorial2(l*4+3)
               / factorial2(l*2+1)**2)
>>>>>>> 63e56f85
        efac = np.exp(-ke_cutoff/(2*es))
        err1 = .5*fac/(4*es)**(2*l+1) * kmax**(4*l+3) * efac
        errmax = max(errmax, err1.max())
        if np.any(ke_cutoff < 5*es):
            err2 = (1.41*efac+2.51)*fac/(4*es)**(2*l+2) * kmax**(4*l+5)
            errmax = max(errmax, err2[ke_cutoff<5*es].max())
        if np.any(ke_cutoff < es):
            err2 = (1.41*efac+2.51)*fac/2**(2*l+2) * np.sqrt(2*es)
            errmax = max(errmax, err2[ke_cutoff<es].max())
    return errmax

def get_bounding_sphere(cell, rcut):
    '''Finds all the lattice points within a sphere of radius rcut.  

    Defines a parallelipiped given by -N_x <= n_x <= N_x, with x in [1,3]
    See Martin p. 85

    Args:
        rcut : number
            real space cut-off for interaction

    Returns:
        cut : ndarray of 3 ints defining N_x
    '''
    #Gmat = cell.reciprocal_vectors(norm_to=1)
    #n1 = np.ceil(lib.norm(Gmat[0,:])*rcut)
    #n2 = np.ceil(lib.norm(Gmat[1,:])*rcut)
    #n3 = np.ceil(lib.norm(Gmat[2,:])*rcut)
    #cut = np.array([n1, n2, n3]).astype(int)
    b = cell.reciprocal_vectors(norm_to=1)
    heights_inv = lib.norm(b, axis=1)
    nimgs = np.ceil(rcut*heights_inv).astype(int)

    for i in range(cell.dimension, 3):
        nimgs[i] = 1
    return nimgs

def get_Gv(cell, mesh=None, **kwargs):
    '''Calculate three-dimensional G-vectors for the cell; see MH (3.8).

    Indices along each direction go as [0...N-1, -N...-1] to follow FFT convention.

    Args:
        cell : instance of :class:`Cell`

    Returns:
        Gv : (ngrids, 3) ndarray of floats
            The array of G-vectors.
    '''
    if mesh is None:
        mesh = cell.mesh
    if 'gs' in kwargs:
        warnings.warn('cell.gs is deprecated.  It is replaced by cell.mesh,'
                      'the number of PWs (=2*gs+1) along each direction.')
        mesh = [2*n+1 for n in kwargs['gs']]

    gx = np.fft.fftfreq(mesh[0], 1./mesh[0])
    gy = np.fft.fftfreq(mesh[1], 1./mesh[1])
    gz = np.fft.fftfreq(mesh[2], 1./mesh[2])
    gxyz = lib.cartesian_prod((gx, gy, gz))

    b = cell.reciprocal_vectors()
    Gv = lib.ddot(gxyz, b)
    return Gv

def get_Gv_weights(cell, mesh=None, **kwargs):
    '''Calculate G-vectors and weights.

    Returns:
        Gv : (ngris, 3) ndarray of floats
            The array of G-vectors.
    '''
    if mesh is None:
        mesh = cell.mesh
    if 'gs' in kwargs:
        warnings.warn('cell.gs is deprecated.  It is replaced by cell.mesh,'
                      'the number of PWs (=2*gs+1) along each direction.')
        mesh = [2*n+1 for n in kwargs['gs']]

    # Default, the 3D uniform grids
    rx = np.fft.fftfreq(mesh[0], 1./mesh[0])
    ry = np.fft.fftfreq(mesh[1], 1./mesh[1])
    rz = np.fft.fftfreq(mesh[2], 1./mesh[2])
    b = cell.reciprocal_vectors()
    weights = abs(np.linalg.det(b))

    if (cell.dimension < 2 or
        (cell.dimension == 2 and cell.low_dim_ft_type == 'inf_vacuum')):
        if cell.dimension == 0:
            rx, wx = _non_uniform_Gv_base(mesh[0]//2)
            ry, wy = _non_uniform_Gv_base(mesh[1]//2)
            rz, wz = _non_uniform_Gv_base(mesh[2]//2)
            rx /= np.linalg.norm(b[0])
            ry /= np.linalg.norm(b[1])
            rz /= np.linalg.norm(b[2])
            weights = np.einsum('i,j,k->ijk', wx, wy, wz).reshape(-1)
        elif cell.dimension == 1:
            wx = np.repeat(np.linalg.norm(b[0]), mesh[0])
            ry, wy = _non_uniform_Gv_base(mesh[1]//2)
            rz, wz = _non_uniform_Gv_base(mesh[2]//2)
            ry /= np.linalg.norm(b[1])
            rz /= np.linalg.norm(b[2])
            weights = np.einsum('i,j,k->ijk', wx, wy, wz).reshape(-1)
        elif cell.dimension == 2:
            area = np.linalg.norm(np.cross(b[0], b[1]))
            wxy = np.repeat(area, mesh[0]*mesh[1])
            rz, wz = _non_uniform_Gv_base(mesh[2]//2)
            rz /= np.linalg.norm(b[2])
            weights = np.einsum('i,k->ik', wxy, wz).reshape(-1)

    Gvbase = (rx, ry, rz)
    Gv = np.dot(lib.cartesian_prod(Gvbase), b)
    # 1/cell.vol == det(b)/(2pi)^3
    weights *= 1/(2*np.pi)**3
    return Gv, Gvbase, weights

def _non_uniform_Gv_base(n):
    #rs, ws = radi.delley(n)
    #rs, ws = radi.treutler_ahlrichs(n)
    #rs, ws = radi.mura_knowles(n)
    rs, ws = radi.gauss_chebyshev(n)
    #return np.hstack((0,rs,-rs[::-1])), np.hstack((0,ws,ws[::-1]))
    return np.hstack((rs,-rs[::-1])), np.hstack((ws,ws[::-1]))

def get_SI(cell, Gv=None):
    '''Calculate the structure factor (0D, 1D, 2D, 3D) for all atoms; see MH (3.34).

    Args:
        cell : instance of :class:`Cell`

        Gv : (N,3) array
            G vectors

    Returns:
        SI : (natm, ngrids) ndarray, dtype=np.complex128
            The structure factor for each atom at each G-vector.
    '''
    coords = cell.atom_coords()
    ngrids = np.prod(cell.mesh)
    if Gv is None or Gv.shape[0] == ngrids:
        basex, basey, basez = cell.get_Gv_weights(cell.mesh)[1]
        b = cell.reciprocal_vectors()
        rb = np.dot(coords, b.T)
        SIx = np.exp(-1j*np.einsum('z,g->zg', rb[:,0], basex))
        SIy = np.exp(-1j*np.einsum('z,g->zg', rb[:,1], basey))
        SIz = np.exp(-1j*np.einsum('z,g->zg', rb[:,2], basez))
        SI = SIx[:,:,None,None] * SIy[:,None,:,None] * SIz[:,None,None,:]
        SI = SI.reshape(-1,ngrids)
    else:
        SI = np.exp(-1j*np.dot(coords, Gv.T))
    return SI

def get_ewald_params(cell, precision=INTEGRAL_PRECISION, mesh=None):
    r'''Choose a reasonable value of Ewald 'eta' and 'cut' parameters.
    eta^2 is the exponent coefficient of the model Gaussian charge for nucleus
    at R:  \frac{eta^3}{pi^1.5} e^{-eta^2 (r-R)^2}

    Choice is based on largest G vector and desired relative precision.

    The relative error in the G-space sum is given by

        precision ~ 4\pi Gmax^2 e^{(-Gmax^2)/(4 \eta^2)}

    which determines eta. Then, real-space cutoff is determined by (exp.
    factors only)

        precision ~ erfc(eta*rcut) / rcut ~ e^{(-eta**2 rcut*2)}

    Returns:
        ew_eta, ew_cut : float
            The Ewald 'eta' and 'cut' parameters.
    '''
    if cell.natm == 0:
        return 0, 0
    elif (cell.dimension < 2 or
          (cell.dimension == 2 and cell.low_dim_ft_type == 'inf_vacuum')):
# Non-uniform PW grids are used for low-dimensional ewald summation.  The cutoff
# estimation for long range part based on exp(G^2/(4*eta^2)) does not work for
# non-uniform grids.  Smooth model density is preferred.
        ew_cut = cell.rcut
        ew_eta = np.sqrt(max(np.log(4*np.pi*ew_cut**2/precision)/ew_cut**2, .1))
    else:
        if mesh is None:
            mesh = cell.mesh
        mesh = _cut_mesh_for_ewald(cell, mesh)
        Gmax = min(np.asarray(mesh)//2 * lib.norm(cell.reciprocal_vectors(), axis=1))
        log_precision = np.log(precision/(4*np.pi*(Gmax+1e-100)**2))
        ew_eta = np.sqrt(-Gmax**2/(4*log_precision)) + 1e-100
        ew_cut = _estimate_rcut(ew_eta**2, 0, 1., precision)
    return ew_eta, ew_cut

def _cut_mesh_for_ewald(cell, mesh):
    mesh = np.copy(mesh)
    mesh_max = np.asarray(np.linalg.norm(cell.lattice_vectors(), axis=1) * 2,
                          dtype=int)  # roughly 2 grids per bohr
    if (cell.dimension < 2 or
        (cell.dimension == 2 and cell.low_dim_ft_type == 'inf_vacuum')):
        mesh_max[cell.dimension:] = mesh[cell.dimension:]

    mesh_max[mesh_max<80] = 80
    mesh[mesh>mesh_max] = mesh_max[mesh>mesh_max]
    return mesh

def ewald(cell, ew_eta=None, ew_cut=None):
    '''Perform real (R) and reciprocal (G) space Ewald sum for the energy.

    Formulation of Martin, App. F2.

    Returns:
        float
            The Ewald energy consisting of overlap, self, and G-space sum.

    See Also:
        pyscf.pbc.gto.get_ewald_params
    '''
    # If lattice parameter is not set, the cell object is treated as a mole
    # object. The nuclear repulsion energy is computed.
    if cell.a is None:
        return mole.energy_nuc(cell)

    if cell.natm == 0:
        return 0

    if ew_eta is None: ew_eta = cell.ew_eta
    if ew_cut is None: ew_cut = cell.ew_cut
    chargs = cell.atom_charges()
    coords = cell.atom_coords()
    Lall = cell.get_lattice_Ls(rcut=ew_cut)

    rLij = coords[:,None,:] - coords[None,:,:] + Lall[:,None,None,:]
    r = np.sqrt(np.einsum('Lijx,Lijx->Lij', rLij, rLij))
    rLij = None
    r[r<1e-16] = 1e200
    ewovrl = .5 * np.einsum('i,j,Lij->', chargs, chargs,
                            erfc(ew_eta * r) / r)

    # last line of Eq. (F.5) in Martin
    ewself  = -.5 * np.dot(chargs,chargs) * 2 * ew_eta / np.sqrt(np.pi)
    if cell.dimension == 3:
        ewself += -.5 * np.sum(chargs)**2 * np.pi/(ew_eta**2 * cell.vol)

    # g-space sum (using g grid) (Eq. (F.6) in Martin, but note errors as below)
    # Eq. (F.6) in Martin is off by a factor of 2, the
    # exponent is wrong (8->4) and the square is in the wrong place
    #
    # Formula should be
    #   1/2 * 4\pi / Omega \sum_I \sum_{G\neq 0} |ZS_I(G)|^2 \exp[-|G|^2/4\eta^2]
    # where
    #   ZS_I(G) = \sum_a Z_a exp (i G.R_a)
    # See also Eq. (32) of ewald.pdf at
    #   http://www.fisica.uniud.it/~giannozz/public/ewald.pdf
    mesh = _cut_mesh_for_ewald(cell, cell.mesh)
    Gv, Gvbase, weights = cell.get_Gv_weights(mesh)
    absG2 = np.einsum('gi,gi->g', Gv, Gv)
    absG2[absG2==0] = 1e200
    if cell.dimension != 2 or cell.low_dim_ft_type == 'inf_vacuum':
        coulG = 4*np.pi / absG2
        coulG *= weights
        ZSI = np.einsum("i,ij->j", chargs, cell.get_SI(Gv))
        ZexpG2 = ZSI * np.exp(-absG2/(4*ew_eta**2))
        ewg = .5 * np.einsum('i,i,i', ZSI.conj(), ZexpG2, coulG).real

    elif cell.dimension == 2:  # Truncated Coulomb
        # The following 2D ewald summation is taken from:
        # R. Sundararaman and T. Arias PRB 87, 2013
        def fn(eta,Gnorm,z):
            Gnorm_z = Gnorm*z
            large_idx = Gnorm_z > 20.0
            Gnorm_z[large_idx] = 0
            with np.errstate(over='ignore'):
                ret = np.exp(Gnorm_z)*erfc(Gnorm/2./eta + eta*z)
            if len(large_idx) > 0:
                x = Gnorm[large_idx]/2./eta + eta*z
                ret[large_idx] = np.exp(Gnorm[large_idx]*z-x**2) * erfcx(x)
            return ret
        def gn(eta,Gnorm,z):
            return np.pi/Gnorm*(fn(eta,Gnorm,z) + fn(eta,Gnorm,-z))
        def gn0(eta,z):
            return -2*np.pi*(z*erf(eta*z) + np.exp(-(eta*z)**2)/eta/np.sqrt(np.pi))
        ewg = 0.0
        b = cell.reciprocal_vectors()
        inv_area = np.linalg.norm(np.cross(b[0], b[1]))/(2*np.pi)**2
        # Perform the reciprocal space summation over  all reciprocal vectors
        # within the x,y plane.
        planarG2_idx = np.logical_and(Gv[:,2] == 0, absG2 > 0.0)
        Gv = Gv[planarG2_idx]
        absG2 = absG2[planarG2_idx]
        absG = absG2**(0.5)
        # Performing the G != 0 summation.
        for i,ri in enumerate(coords):
            qi = chargs[i]
            for j,rj in enumerate(coords):
                rij = rj - ri
                qij = qi*chargs[j]

                Gdotr = np.dot(Gv,rij.T)
                val = qij*np.cos(Gdotr)*gn(ew_eta,absG,rij[2])
                ewg += val.sum()
        # Performing the G == 0 summation.
        for i,vi in enumerate(coords):
            qi = chargs[i]
            for j,vj in enumerate(coords):
                rij = vj - vi
                qij = qi*chargs[j]

                val = qij*gn0(ew_eta,rij[2])
                ewg += val.sum()
        ewg *= inv_area*0.5

    else:
        logger.warn(cell, 'No method for PBC dimension %s, dim-type %s.'
                    '  cell.low_dim_ft_type="inf_vacuum"  should be set.',
                    cell.dimension, cell.low_dim_ft_type)
        raise NotImplementedError

    logger.debug(cell, 'Ewald components = %.15g, %.15g, %.15g', ewovrl, ewself, ewg)
    return ewovrl + ewself + ewg

energy_nuc = ewald

def make_kpts(cell, nks, wrap_around=WRAP_AROUND, with_gamma_point=WITH_GAMMA,
              scaled_center=None):
    '''Given number of kpoints along x,y,z , generate kpoints

    Args:
        nks : (3,) ndarray

    Kwargs:
        wrap_around : bool
            To ensure all kpts are in first Brillouin zone.
        with_gamma_point : bool
            Whether to shift Monkhorst-pack grid to include gamma-point.
        scaled_center : (3,) array
            Shift all points in the Monkhorst-pack grid to be centered on
            scaled_center, given as the zeroth index of the returned kpts.
            Scaled meaning that the k-points are scaled to a grid from 
            [-1,1] x [-1,1] x [-1,1]

    Returns:
        kpts in absolute value (unit 1/Bohr).  Gamma point is placed at the
        first place in the k-points list

    Examples:

    >>> cell.make_kpts((4,4,4))
    '''
    ks_each_axis = []
    for n in nks:
        if with_gamma_point or scaled_center is not None:
            ks = np.arange(n, dtype=float) / n
        else:
            ks = (np.arange(n)+.5)/n-.5
        if wrap_around:
            ks[ks>=.5] -= 1
        ks_each_axis.append(ks)
    if scaled_center is None:
        scaled_center = [0.0,0.0,0.0]
    scaled_kpts = lib.cartesian_prod(ks_each_axis)
    scaled_kpts += np.array(scaled_center)
    kpts = cell.get_abs_kpts(scaled_kpts)
    return kpts

def get_uniform_grids(cell, mesh=None, **kwargs):
    '''Generate a uniform real-space grid consistent w/ samp thm; see MH (3.19).

    Args:
        cell : instance of :class:`Cell`

    Returns:
        coords : (ngx*ngy*ngz, 3) ndarray
            The real-space grid point coordinates.

    '''
    if mesh is None: mesh = cell.mesh
    if 'gs' in kwargs:
        warnings.warn('cell.gs is deprecated.  It is replaced by cell.mesh,'
                      'the number of PWs (=2*gs+1) along each direction.')
        mesh = [2*n+1 for n in kwargs['gs']]
    mesh = np.asarray(mesh, dtype=np.double)
    qv = lib.cartesian_prod([np.arange(x) for x in mesh])
    a_frac = np.einsum('i,ij->ij', 1./mesh, cell.lattice_vectors())
    coords = np.dot(qv, a_frac)
    return coords
gen_uniform_grids = get_uniform_grids

# Check whether ecp keywords are presented in pp and whether pp keywords are
# presented in ecp.  The return (ecp, pp) should have only the ecp keywords and
# pp keywords in each dict.
# The "misplaced" ecp/pp keywords have lowest priority, ie if the atom is
# defined in ecp, the misplaced ecp atom found in pp does NOT replace the
# definition in ecp, and versa vise.
def classify_ecp_pseudo(cell, ecp, pp):
    def classify(ecp, pp_alias):
        if isinstance(ecp, (str, unicode)):
            if pseudo._format_pseudo_name(ecp)[0] in pp_alias:
                return {}, {'default': str(ecp)}
        elif isinstance(ecp, dict):
            ecp_as_pp = {}
            for atom in ecp:
                key = ecp[atom]
                if (isinstance(key, (str, unicode)) and
                    pseudo._format_pseudo_name(key)[0] in pp_alias):
                    ecp_as_pp[atom] = str(key)
            if ecp_as_pp:
                ecp_left = dict(ecp)
                for atom in ecp_as_pp:
                    ecp_left.pop(atom)
                return ecp_left, ecp_as_pp
        return ecp, {}
    ecp_left, ecp_as_pp = classify(ecp, pseudo.ALIAS)
    pp_left , pp_as_ecp = classify(pp, MOLE_ALIAS)

    # ecp = ecp_left + pp_as_ecp
    # pp = pp_left + ecp_as_pp
    ecp = ecp_left
    if pp_as_ecp and not isinstance(ecp_left, (str, unicode)):
        # If ecp is a str, all atoms have ecp definition.  The misplaced ecp has no effects.
        logger.info(cell, 'PBC pseudo-potentials keywords for %s found in .ecp',
                    pp_as_ecp.keys())
        if ecp_left:
            pp_as_ecp.update(ecp_left)
        ecp = pp_as_ecp
    pp = pp_left
    if ecp_as_pp and not isinstance(pp_left, (str, unicode)):
        logger.info(cell, 'ECP keywords for %s found in PBC .pseudo',
                    ecp_as_pp.keys())
        if pp_left:
            ecp_as_pp.update(pp_left)
        pp = ecp_as_pp
    return ecp, pp

def _split_basis(cell, delimiter=EXP_DELIMITER):
    '''
    Split the contracted basis to small segmant.  The new basis has more
    shells.  Each shell has less primitive basis and thus is more local.
    '''
    import copy
    _bas = []
    _env = cell._env.copy()
    contr_coeff = []
    for ib in range(cell.nbas):
        pexp = cell._bas[ib,mole.PTR_EXP]
        pcoeff1 = cell._bas[ib,mole.PTR_COEFF]
        nc = cell.bas_nctr(ib)
        es = cell.bas_exp(ib)
        cs = cell._libcint_ctr_coeff(ib)
        l = cell.bas_angular(ib)
        if cell.cart:
            degen = (l + 1) * (l + 2) // 2
        else:
            degen = l * 2 + 1

        mask = np.ones(es.size, dtype=bool)
        count = 0
        for thr in delimiter:
            idx = np.where(mask & (es >= thr))[0]
            np1 = len(idx)
            if np1 > 0:
                pcoeff0, pcoeff1 = pcoeff1, pcoeff1 + np1 * nc
                cs1 = cs[idx]
                _env[pcoeff0:pcoeff1] = cs1.T.ravel()
                btemp = cell._bas[ib].copy()
                btemp[mole.NPRIM_OF] = np1
                btemp[mole.PTR_COEFF] = pcoeff0
                btemp[mole.PTR_EXP] = pexp
                _bas.append(btemp)
                mask[idx] = False
                pexp += np1
                count += 1
        contr_coeff.append(np.vstack([np.eye(degen*nc)] * count))

    pcell = copy.copy(cell)
    pcell._bas = np.asarray(np.vstack(_bas), dtype=np.int32)
    pcell._env = _env
    return pcell, scipy.linalg.block_diag(*contr_coeff)

def tot_electrons(cell, nkpts=1):
    '''Total number of electrons
    '''
    if cell._nelectron is None:
        nelectron = cell.atom_charges().sum() * nkpts - cell.charge
    else: # Custom cell.nelectron stands for num. electrons per unit cell
        nelectron = cell._nelectron * nkpts
    # Round off to the nearest integer
    nelectron = int(nelectron+0.5)
    return nelectron

def _mesh_inf_vaccum(cell):
    #prec ~ exp(-0.436392335*mesh -2.99944305)*nelec
    meshz = (np.log(cell.nelectron/cell.precision)-2.99944305)/0.436392335
    # meshz has to be even number due to the symmetry on z+ and z-
    return int(meshz*.5 + .999) * 2


class Cell(mole.Mole):
    '''A Cell object holds the basic information of a crystal.

    Attributes:
        a : (3,3) ndarray
            Lattice primitive vectors. Each row represents a lattice vector
            Reciprocal lattice vectors are given by  b1,b2,b3 = 2 pi inv(a).T
        mesh : (3,) list of ints
            The number G-vectors along each direction.
            The default value is estimated based on :attr:`precision`
        pseudo : dict or str
            To define pseudopotential.
        precision : float
            To control Ewald sums and lattice sums accuracy
        rcut : float
            Cutoff radius (unit Bohr) in lattice summation. The default value
            is estimated based on the required :attr:`precision`.
        ke_cutoff : float
            If set, defines a spherical cutoff of planewaves, with .5 * G**2 < ke_cutoff
            The default value is estimated based on :attr:`precision`
        dimension : int
            Default is 3

        ** Following attributes (for experts) are automatically generated. **

        ew_eta, ew_cut : float
            The Ewald 'eta' and 'cut' parameters.  See :func:`get_ewald_params`

    (See other attributes in :class:`Mole`)

    Examples:

    >>> mol = Mole(atom='H^2 0 0 0; H 0 0 1.1', basis='sto3g')
    >>> cl = Cell()
    >>> cl.build(a='3 0 0; 0 3 0; 0 0 3', atom='C 1 1 1', basis='sto3g')
    >>> print(cl.atom_symbol(0))
    C
    '''

    precision = getattr(__config__, 'pbc_gto_cell_Cell_precision', 1e-8)
    exp_to_discard = getattr(__config__, 'pbc_gto_cell_Cell_exp_to_discard', None)

    def __init__(self, **kwargs):
        mole.Mole.__init__(self, **kwargs)
        self.a = None # lattice vectors, (a1,a2,a3)
        self.ke_cutoff = None # if set, defines a spherical cutoff
                              # of fourier components, with .5 * G**2 < ke_cutoff
        self.pseudo = None
        self.dimension = 3
        # TODO: Simple hack for now; the implementation of ewald depends on the
        #       density-fitting class.  This determines how the ewald produces
        #       its energy.
        self.low_dim_ft_type = None

##################################################
# These attributes are initialized by build function if not given
        self.mesh = None
        self.ew_eta = None
        self.ew_cut = None
        self.rcut = None

##################################################
# don't modify the following variables, they are not input arguments
        keys = ('precision', 'exp_to_discard')
        self._keys = self._keys.union(self.__dict__).union(keys)

    @property
    def mesh(self):
        return self._mesh
    @mesh.setter
    def mesh(self, x):
        self._mesh = x
        self._mesh_from_build = False

    @property
    def rcut(self):
        return self._rcut
    @rcut.setter
    def rcut(self, x):
        self._rcut = x
        self._rcut_from_build = False

    @property
    def ew_eta(self):
        return self._ew_eta
    @ew_eta.setter
    def ew_eta(self, val):
        self._ew_eta = val
        self._ew_from_build = False

    @property
    def ew_cut(self):
        return self._ew_cut
    @ew_cut.setter
    def ew_cut(self, val):
        self._ew_cut = val
        self._ew_from_build = False

    if not getattr(__config__, 'pbc_gto_cell_Cell_verify_nelec', False):
# nelec method defined in Mole class raises error when the attributes .spin
# and .nelectron are inconsistent.  In PBC, when the system has even number of
# k-points, it is valid that .spin is odd while .nelectron is even.
# Overwriting nelec method to avoid this check.
        @property
        def nelec(self):
            ne = self.nelectron
            nalpha = (ne + self.spin) // 2
            nbeta = nalpha - self.spin
            if nalpha + nbeta != ne:
                warnings.warn('Electron number %d and spin %d are not consistent '
                              'in unit cell\n' % (ne, self.spin))
            return nalpha, nbeta

    def __getattr__(self, key):
        '''To support accessing methods (cell.HF, cell.KKS, cell.KUCCSD, ...)
        from Cell object.
        '''
        if key[:2] == '__':  # Skip Python builtins
            raise AttributeError('Cell object has no attribute %s' % key)
        elif key in ('_ipython_canary_method_should_not_exist_',
                   '_repr_mimebundle_'):
            # https://github.com/mewwts/addict/issues/26
            # https://github.com/jupyter/notebook/issues/2014
            raise AttributeError

        # Import all available modules. Some methods are registered to other
        # classes/modules when importing modules in __all__.
        from pyscf.pbc import __all__
        from pyscf.pbc import scf, dft
        from pyscf.dft import XC
        for mod in (scf, dft):
            method = getattr(mod, key, None)
            if callable(method):
                return method(self)

        if key[0] == 'K':  # with k-point sampling
            if 'TD' in key[:4]:
                if key in ('KTDHF', 'KTDA'):
                    mf = scf.KHF(self)
                else:
                    mf = dft.KKS(self)
                    xc = key.split('TD', 1)[1]
                    if xc in XC:
                        mf.xc = xc
                        key = 'KTDDFT'
            else:
                mf = scf.KHF(self)
            # Remove prefix 'K' because methods are registered without the leading 'K'
            key = key[1:]
        else:
            if 'TD' in key[:3]:
                if key in ('TDHF', 'TDA'):
                    mf = scf.HF(self)
                else:
                    mf = dft.KS(self)
                    xc = key.split('TD', 1)[1]
                    if xc in XC:
                        mf.xc = xc
                        key = 'TDDFT'
            else:
                mf = scf.HF(self)

        method = getattr(mf, key, None)
        if method is None:
            raise AttributeError('Cell object has no attribute %s' % key)

        mf.run()
        return method

    tot_electrons = tot_electrons

#Note: Exculde dump_input, parse_arg, basis from kwargs to avoid parsing twice
    def build(self, dump_input=True, parse_arg=True,
              a=None, mesh=None, ke_cutoff=None, precision=None, nimgs=None,
              ew_eta=None, ew_cut=None, pseudo=None, basis=None, h=None,
              dimension=None, rcut= None, ecp=None, low_dim_ft_type=None,
              *args, **kwargs):
        '''Setup Mole molecule and Cell and initialize some control parameters.
        Whenever you change the value of the attributes of :class:`Cell`,
        you need call this function to refresh the internal data of Cell.

        Kwargs:
            a : (3,3) ndarray
                The real-space unit cell lattice vectors. Each row represents
                a lattice vector.
            mesh : (3,) ndarray of ints
                The number of *positive* G-vectors along each direction.
            pseudo : dict or str
                To define pseudopotential.  If given, overwrite :attr:`Cell.pseudo`
        '''
        if h is not None: self.h = h
        if a is not None: self.a = a
        if mesh is not None: self.mesh = mesh
        if nimgs is not None: self.nimgs = nimgs
        if ew_eta is not None: self.ew_eta = ew_eta
        if ew_cut is not None: self.ew_cut = ew_cut
        if pseudo is not None: self.pseudo = pseudo
        if basis is not None: self.basis = basis
        if dimension is not None: self.dimension = dimension
        if precision is not None: self.precision = precision
        if rcut is not None: self.rcut = rcut
        if ecp is not None: self.ecp = ecp
        if ke_cutoff is not None: self.ke_cutoff = ke_cutoff
        if low_dim_ft_type is not None: self.low_dim_ft_type = low_dim_ft_type

        if 'unit' in kwargs:
            self.unit = kwargs['unit']

        if 'atom' in kwargs:
            self.atom = kwargs['atom']

        if 'gs' in kwargs:
            self.gs = kwargs['gs']

        # Set-up pseudopotential if it exists
        # This must be done before build() because it affects
        # tot_electrons() via the call to .atom_charge()

        self.ecp, self.pseudo = classify_ecp_pseudo(self, self.ecp, self.pseudo)
        if self.pseudo is not None:
            _atom = self.format_atom(self.atom)
            uniq_atoms = set([a[0] for a in _atom])
            if isinstance(self.pseudo, (str, unicode)):
                # specify global pseudo for whole molecule
                _pseudo = dict([(a, str(self.pseudo)) for a in uniq_atoms])
            elif 'default' in self.pseudo:
                default_pseudo = self.pseudo['default']
                _pseudo = dict(((a, default_pseudo) for a in uniq_atoms))
                _pseudo.update(self.pseudo)
                del(_pseudo['default'])
            else:
                _pseudo = self.pseudo
            self._pseudo = self.format_pseudo(_pseudo)

        # Do regular Mole.build
        _built = self._built
        mole.Mole.build(self, False, parse_arg, *args, **kwargs)

        exp_min = np.array([self.bas_exp(ib).min() for ib in range(self.nbas)])
        if self.exp_to_discard is None:
            if np.any(exp_min) < 0.1:
                sys.stderr.write('''WARNING!
  Very diffused basis functions are found in the basis set. They may lead to severe
  linear dependence and numerical instability.  You can set  cell.exp_to_discard=0.1
  to remove the diffused Gaussians whose exponents are less than 0.1.\n\n''')
        elif np.any(exp_min < self.exp_to_discard):
            # Discard functions of small exponents in basis
            _basis = {}
            for symb, basis_now in self._basis.items():
                basis_add = []
                for b in basis_now:
                    l = b[0]
                    if isinstance(b[1], int):
                        kappa = b[1]
                        b_coeff = np.array(b[2:])
                    else:
                        kappa = 0
                        b_coeff = np.array(b[1:])
                    es = b_coeff[:,0]
                    if np.any(es < self.exp_to_discard):
                        b_coeff = b_coeff[es>=self.exp_to_discard]
# contraction coefficients may be completely zero after removing one primitive
# basis. Removing the zero-coefficient basis.
                        b_coeff = b_coeff[:,np.all(b_coeff!=0, axis=0)]
                        if b_coeff.size > 0:
                            if kappa == 0:
                                basis_add.append([l] + b_coeff.tolist())
                            else:
                                basis_add.append([l,kappa] + b_coeff.tolist())
                    else:
                        basis_add.append(b)
                _basis[symb] = basis_add
            self._basis = _basis

            steep_shls = []
            nprim_drop = 0
            nctr_drop = 0
            for ib in range(len(self._bas)):
                l = self.bas_angular(ib)
                nprim = self.bas_nprim(ib)
                nc = self.bas_nctr(ib)
                es = self.bas_exp(ib)
                ptr = self._bas[ib,mole.PTR_COEFF]
                cs = self._env[ptr:ptr+nprim*nc].reshape(nc,nprim).T

                if np.any(es < self.exp_to_discard):
                    cs = cs[es>=self.exp_to_discard]
                    es = es[es>=self.exp_to_discard]
                    nprim_old, nc_old = nprim, nc

# contraction coefficients may be completely zero after removing one primitive
# basis. Removing the zero-coefficient basis.
                    cs = cs[:,np.all(cs!=0, axis=0)]
                    nprim, nc = cs.shape
                    self._bas[ib,mole.NPRIM_OF] = nprim
                    self._bas[ib,mole.NCTR_OF] = nc

                    nprim_drop = nprim_old - nprim + nprim_drop
                    nctr_drop = nc_old - nc + nctr_drop
                    if cs.size > 0:
                        pe = self._bas[ib,mole.PTR_EXP]
                        self._env[pe:pe+nprim] = es
                        cs = mole._nomalize_contracted_ao(l, es, cs)
                        self._env[ptr:ptr+nprim*nc] = cs.T.reshape(-1)
                if nprim > 0:
                    steep_shls.append(ib)
            self._bas = np.asarray(self._bas[steep_shls], order='C')
            logger.info(self, 'Discarded %d diffused primitive functions, '
                        '%d contracted functions', nprim_drop, nctr_drop)
            #logger.debug1(self, 'Old shells %s', steep_shls)

        # The rest initialization requires lattice parameters.  If .a is not
        # set, pass the rest initialization.
        if self.a is None:
            if dump_input and not _built and self.verbose > logger.NOTE:
                self.dump_input()
            return self

        if self.rcut is None or self._rcut_from_build:
            self._rcut = max([self.bas_rcut(ib, self.precision)
                              for ib in range(self.nbas)] + [0])
            self._rcut_from_build = True

        _a = self.lattice_vectors()
        if np.linalg.det(_a) < 0:
            sys.stderr.write('''WARNING!
  Lattice are not in right-handed coordinate system. This can cause wrong value for some integrals.
  It's recommended to resort the lattice vectors to\na = %s\n\n''' % _a[[0,2,1]])

        if self.dimension == 2 and self.low_dim_ft_type != 'inf_vacuum':
            # check vacuum size. See Fig 1 of PRB, 73, 2015119
            #Lz_guess = self.rcut*(1+np.sqrt(2))
            Lz_guess = self.rcut * 2
            if np.linalg.norm(_a[2]) < 0.7 * Lz_guess:
                sys.stderr.write('''WARNING!
  Size of vacuum may not be enough. The recommended vacuum size is %s AA (%s Bohr)\n\n'''
                                 % (Lz_guess*param.BOHR, Lz_guess))

        if self.mesh is None or self._mesh_from_build:
            if self.ke_cutoff is None:
                ke_cutoff = estimate_ke_cutoff(self, self.precision)
            else:
                ke_cutoff = self.ke_cutoff
            self._mesh = pbctools.cutoff_to_mesh(_a, ke_cutoff)

            if (self.dimension < 2 or
                (self.dimension == 2 and self.low_dim_ft_type == 'inf_vacuum')):
                self._mesh[self.dimension:] = _mesh_inf_vaccum(self)
            self._mesh_from_build = True

            # Set minimal mesh grids to handle the case mesh==0. since Madelung
            # constant may be computed even if the unit cell has 0 atoms. In this
            # system, cell.mesh was initialized to 0.
            self._mesh[self._mesh == 0] = 30

        if self.ew_eta is None or self.ew_cut is None or self._ew_from_build:
            self._ew_eta, self._ew_cut = self.get_ewald_params(self.precision, self.mesh)
            self._ew_from_build = True

        if dump_input and not _built and self.verbose > logger.NOTE:
            self.dump_input()
            logger.info(self, 'lattice vectors  a1 [%.9f, %.9f, %.9f]', *_a[0])
            logger.info(self, '                 a2 [%.9f, %.9f, %.9f]', *_a[1])
            logger.info(self, '                 a3 [%.9f, %.9f, %.9f]', *_a[2])
            logger.info(self, 'dimension = %s', self.dimension)
            logger.info(self, 'low_dim_ft_type = %s', self.low_dim_ft_type)
            logger.info(self, 'Cell volume = %g', self.vol)
            if self.exp_to_discard is not None:
                logger.info(self, 'exp_to_discard = %s', self.exp_to_discard)
            logger.info(self, 'rcut = %s (nimgs = %s)', self.rcut, self.nimgs)
            logger.info(self, 'lattice sum = %d cells', len(self.get_lattice_Ls()))
            logger.info(self, 'precision = %g', self.precision)
            logger.info(self, 'pseudo = %s', self.pseudo)
            if ke_cutoff is not None:
                logger.info(self, 'ke_cutoff = %s', ke_cutoff)
                logger.info(self, '    = %s mesh (%d PWs)',
                            self.mesh, np.prod(self.mesh))
            else:
                logger.info(self, 'mesh = %s (%d PWs)',
                            self.mesh, np.prod(self.mesh))
                Ecut = pbctools.mesh_to_cutoff(self.lattice_vectors(), self.mesh)
                logger.info(self, '    = ke_cutoff %s', Ecut)
            logger.info(self, 'ew_eta = %g', self.ew_eta)
            logger.info(self, 'ew_cut = %s (nimgs = %s)', self.ew_cut,
                        self.get_bounding_sphere(self.ew_cut))
        return self
    kernel = build

    @property
    def h(self):
        return np.asarray(self.a).T
    @h.setter
    def h(self, x):
        warnings.warn('cell.h is deprecated.  It is replaced by the '
                      '(row-based) lattice vectors cell.a:  cell.a = cell.h.T\n')
        if isinstance(x, (str, unicode)):
            x = x.replace(';',' ').replace(',',' ').replace('\n',' ')
            self.a = np.asarray([float(z) for z in x.split()]).reshape(3,3).T
        else:
            self.a = np.asarray(x).T

    @property
    def _h(self):
        return self.lattice_vectors().T

    @property
    def vol(self):
        return abs(np.linalg.det(self.lattice_vectors()))

    @property
    def Gv(self):
        return self.get_Gv()

    @lib.with_doc(format_pseudo.__doc__)
    def format_pseudo(self, pseudo_tab):
        return format_pseudo(pseudo_tab)

    @lib.with_doc(format_basis.__doc__)
    def format_basis(self, basis_tab):
        return format_basis(basis_tab)

    @property
    def gs(self):
        return [n//2 for n in self.mesh]
    @gs.setter
    def gs(self, x):
        warnings.warn('cell.gs is deprecated.  It is replaced by cell.mesh,'
                      'the number of PWs (=2*gs+1) along each direction.')
        self.mesh = [2*n+1 for n in x]

    @property
    def drop_exponent(self):
        return self.exp_to_discard
    @drop_exponent.setter
    def drop_exponent(self, x):
        self.exp_to_discard = x

    @property
    def nimgs(self):
        return self.get_bounding_sphere(self.rcut)
    @nimgs.setter
    def nimgs(self, x):
        b = self.reciprocal_vectors(norm_to=1)
        heights_inv = lib.norm(b, axis=1)
        self.rcut = max(np.asarray(x) / heights_inv)

        if self.nbas == 0:
            rcut_guess = _estimate_rcut(.05, 0, 1, 1e-8)
        else:
            rcut_guess = max([self.bas_rcut(ib, self.precision)
                              for ib in range(self.nbas)])
        if self.rcut > rcut_guess*1.5:
            msg = ('.nimgs is a deprecated attribute.  It is replaced by .rcut '
                   'attribute for lattic sum cutoff radius.  The given nimgs '
                   '%s is far over the estimated cutoff radius %s. ' %
                   (x, rcut_guess))
            warnings.warn(msg)

    def make_ecp_env(self, _atm, _ecp, pre_env=[]):
        if _ecp and self._pseudo:
            conflicts = set(self._pseudo.keys()).intersection(set(_ecp.keys()))
            if conflicts:
                raise RuntimeError('Pseudo potential for atoms %s are defined '
                                   'in both .ecp and .pseudo.' % list(conflicts))

        _ecpbas, _env = np.zeros((0,8)), pre_env
        if _ecp:
            _atm, _ecpbas, _env = mole.make_ecp_env(self, _atm, _ecp, _env)
        if self._pseudo:
            _atm, _, _env = make_pseudo_env(self, _atm, self._pseudo, _env)
        return _atm, _ecpbas, _env

    def lattice_vectors(self):
        '''Convert the primitive lattice vectors.

        Return 3x3 array in which each row represents one direction of the
        lattice vectors (unit in Bohr)
        '''
        if isinstance(self.a, (str, unicode)):
            a = self.a.replace(';',' ').replace(',',' ').replace('\n',' ')
            a = np.asarray([float(x) for x in a.split()]).reshape(3,3)
        else:
            a = np.asarray(self.a, dtype=np.double)
        if isinstance(self.unit, (str, unicode)):
            if self.unit.startswith(('B','b','au','AU')):
                return a
            else:
                return a/param.BOHR
        else:
            return a/self.unit

    def reciprocal_vectors(self, norm_to=2*np.pi):
        r'''
        .. math::

            \begin{align}
            \mathbf{b_1} &= 2\pi \frac{\mathbf{a_2} \times \mathbf{a_3}}{\mathbf{a_1} \cdot (\mathbf{a_2} \times \mathbf{a_3})} \\
            \mathbf{b_2} &= 2\pi \frac{\mathbf{a_3} \times \mathbf{a_1}}{\mathbf{a_2} \cdot (\mathbf{a_3} \times \mathbf{a_1})} \\
            \mathbf{b_3} &= 2\pi \frac{\mathbf{a_1} \times \mathbf{a_2}}{\mathbf{a_3} \cdot (\mathbf{a_1} \times \mathbf{a_2})}
            \end{align}

        '''
        a = self.lattice_vectors()
        if self.dimension == 1:
            assert(abs(np.dot(a[0], a[1])) < 1e-9 and
                   abs(np.dot(a[0], a[2])) < 1e-9 and
                   abs(np.dot(a[1], a[2])) < 1e-9)
        elif self.dimension == 2:
            assert(abs(np.dot(a[0], a[2])) < 1e-9 and
                   abs(np.dot(a[1], a[2])) < 1e-9)
        b = np.linalg.inv(a.T)
        return norm_to * b

    def get_abs_kpts(self, scaled_kpts):
        '''Get absolute k-points (in 1/Bohr), given "scaled" k-points in
        fractions of lattice vectors.

        Args:
            scaled_kpts : (nkpts, 3) ndarray of floats

        Returns:
            abs_kpts : (nkpts, 3) ndarray of floats 
        '''
        return np.dot(scaled_kpts, self.reciprocal_vectors())

    def get_scaled_kpts(self, abs_kpts):
        '''Get scaled k-points, given absolute k-points in 1/Bohr.

        Args:
            abs_kpts : (nkpts, 3) ndarray of floats 

        Returns:
            scaled_kpts : (nkpts, 3) ndarray of floats
        '''
        return 1./(2*np.pi)*np.dot(abs_kpts, self.lattice_vectors().T)

    make_kpts = get_kpts = make_kpts

    def copy(self):
        return copy(self)

    pack = pack
    @lib.with_doc(unpack.__doc__)
    def unpack(self, moldic):
        return unpack(moldic)
    def unpack_(self, moldic):
        self.__dict__.update(moldic)
        return self

    dumps = dumps
    @lib.with_doc(loads.__doc__)
    def loads(self, molstr):
        return loads(molstr)
    def loads_(self, molstr):
        self.__dict__.update(loads(molstr).__dict__)
        return self

    bas_rcut = bas_rcut

    get_lattice_Ls = pbctools.get_lattice_Ls

    get_nimgs = get_nimgs

    get_ewald_params = get_ewald_params

    get_bounding_sphere = get_bounding_sphere

    get_Gv = get_Gv
    get_Gv_weights = get_Gv_weights

    get_SI = get_SI

    ewald = ewald
    energy_nuc = ewald

    gen_uniform_grids = get_uniform_grids = get_uniform_grids

    __add__ = conc_cell

    def pbc_intor(self, intor, comp=None, hermi=0, kpts=None, kpt=None,
                  shls_slice=None, **kwargs):
        r'''One-electron integrals with PBC.

        .. math::

            \sum_T \int \mu(r) * [intor] * \nu (r-T) dr

        See also Mole.intor
        '''
        if not self._built:
            logger.warn(self, 'Warning: intor envs of %s not initialized.', self)
            # FIXME: Whether to check _built and call build?  ._bas and .basis
            # may not be consistent. calling .build() may leads to wrong intor env.
            #self.build(False, False)
        return intor_cross(intor, self, self, comp, hermi, kpts, kpt,
                           shls_slice, **kwargs)

    @lib.with_doc(pbc_eval_gto.__doc__)
    def pbc_eval_gto(self, eval_name, coords, comp=None, kpts=None, kpt=None,
                     shls_slice=None, non0tab=None, ao_loc=None, out=None):
        return pbc_eval_gto(self, eval_name, coords, comp, kpts, kpt,
                            shls_slice, non0tab, ao_loc, out)
    pbc_eval_ao = pbc_eval_gto

    @lib.with_doc(pbc_eval_gto.__doc__)
    def eval_gto(self, eval_name, coords, comp=None, kpts=None, kpt=None,
                 shls_slice=None, non0tab=None, ao_loc=None, out=None):
        if eval_name[:3] == 'PBC':
            return self.pbc_eval_gto(eval_name, coords, comp, kpts, kpt,
                                     shls_slice, non0tab, ao_loc, out)
        else:
            return mole.eval_gto(self, eval_name, coords, comp,
                                 shls_slice, non0tab, ao_loc, out)
    eval_ao = eval_gto

    def from_ase(self, ase_atom):
        '''Update cell based on given ase atom object

        Examples:

        >>> from ase.lattice import bulk
        >>> cell.from_ase(bulk('C', 'diamond', a=LATTICE_CONST))
        '''
        from pyscf.pbc.tools import pyscf_ase
        self.a = ase_atom.cell
        self.atom = pyscf_ase.ase_atoms_to_pyscf(ase_atom)
        return self

    def to_mol(self):
        '''Return a Mole object using the same atoms and basis functions as
        the Cell object.
        '''
        #FIXME: should cell be converted to mole object?  If cell is converted
        # and a mole object is returned, many attributes (e.g. the GTH basis,
        # gth-PP) will not be recognized by mole.build function.
        mol = self.view(mole.Mole)
        delattr(mol, 'a')
        delattr(mol, '_mesh')
        return mol

    def has_ecp(self):
        '''Whether pseudo potential is used in the system.'''
        return self.pseudo or self._pseudo or (len(self._ecpbas) > 0)

    def ao2mo(self, mo_coeffs, intor='int2e', erifile=None, dataname='eri_mo',
              **kwargs):
        raise NotImplementedError

del(INTEGRAL_PRECISION, WRAP_AROUND, WITH_GAMMA, EXP_DELIMITER)<|MERGE_RESOLUTION|>--- conflicted
+++ resolved
@@ -470,11 +470,7 @@
     # than the energy cutoff for ERIs.  The estimated error is roughly
     #     error ~ 64 pi^3 c^2 /((2l+1)!!(4a)^l) (2Ecut)^{l+.5} e^{-Ecut/4a}
     # log_k0 = 3 + np.log(alpha) / 2
-<<<<<<< HEAD
-    # l2fac2 = scipy.special.factorial2(l*2+1)
-=======
     # l2fac2 = factorial2(l*2+1)
->>>>>>> 63e56f85
     # log_rest = np.log(precision*l2fac2*(4*alpha)**l / (16*np.pi**2*c**2))
     # Enuc_cut = 4*alpha * (log_k0*(2*l+1) - log_rest)
     # Enuc_cut[Enuc_cut <= 0] = .5
@@ -486,11 +482,7 @@
     # summation which largely reduces the requirements to the energy cutoff.
     # In practice, the cutoff estimation for ERIs as below should be enough.
     log_k0 = 3 + np.log(alpha) / 2
-<<<<<<< HEAD
-    l2fac2 = scipy.special.factorial2(l*2+1)
-=======
     l2fac2 = factorial2(l*2+1)
->>>>>>> 63e56f85
     log_rest = np.log(precision*l2fac2**2*(4*alpha)**(l*2+1) / (128*np.pi**4*c**4))
     Ecut = 2*alpha * (log_k0*(4*l+3) - log_rest)
     Ecut[Ecut <= 0] = .5
@@ -518,13 +510,8 @@
         l = cell.bas_angular(i)
         es = cell.bas_exp(i)
         cs = abs(cell.bas_ctr_coeff(i)).max(axis=1)
-<<<<<<< HEAD
-        fac = (256*np.pi**4*cs**4 * scipy.special.factorial2(l*4+3)
-               / scipy.special.factorial2(l*2+1)**2)
-=======
         fac = (256*np.pi**4*cs**4 * factorial2(l*4+3)
                / factorial2(l*2+1)**2)
->>>>>>> 63e56f85
         efac = np.exp(-ke_cutoff/(2*es))
         err1 = .5*fac/(4*es)**(2*l+1) * kmax**(4*l+3) * efac
         errmax = max(errmax, err1.max())
