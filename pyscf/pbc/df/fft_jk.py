--- conflicted
+++ resolved
@@ -301,8 +301,6 @@
 
     return _format_jks(vk_kpts, dm_kpts, input_band, kpts)
 
-<<<<<<< HEAD
-=======
 def get_k_e1_kpts(mydf, dm_kpts, kpts=np.zeros((1,3)), kpts_band=None,
                   exxdiv=None):
     '''Derivatives of exchange (K) AO matrix at sampled k-points.
@@ -415,7 +413,6 @@
     vk_kpts = np.asarray([_format_jks(vk, dm_kpts, input_band, kpts) for vk in vk_kpts])
     return vk_kpts
 
->>>>>>> 553084fb
 def get_jk(mydf, dm, hermi=1, kpt=np.zeros(3), kpts_band=None,
            with_j=True, with_k=True, exxdiv=None):
     '''Get the Coulomb (J) and exchange (K) AO matrices for the given density matrix.
