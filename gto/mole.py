#!/usr/bin/env python
# -*- coding: utf-8
#
# Author: Qiming Sun <osirpt.sun@gmail.com>
#

import os, sys
import gc
import time
import math
import itertools
import numpy
import scipy.special
import ctypes
import pyscf.lib
import pyscf.lib.parameters as param
from pyscf.lib import logger
from pyscf.gto import cmd_args
from pyscf.gto import basis
from pyscf.gto import moleintor
from pyscf.gto import eval_gto
import pyscf.gto.ecp


def M(**kwargs):
    r'''This is a simple way to build up Mole object quickly.

    Args: Same to :func:`Mole.build`

    Examples:

    >>> from pyscf import gto
    >>> mol = gto.M(atom='H 0 0 0; F 0 0 1', basis='6-31g')
    '''
    mol = Mole()
    mol.build_(**kwargs)
    return mol

def _gaussian_int(n, alpha):
    r'''int_0^inf x^n exp(-alpha x^2) dx'''
    n1 = (n + 1) * .5
    return scipy.special.gamma(n1) / (2. * alpha**n1)

def gto_norm(l, expnt):
    r'''Normalized factor for GTO radial part   :math:`g=r^l e^{-\alpha r^2}`

    .. math::

        \frac{1}{\sqrt{\int g^2 r^2 dr}}
        = \sqrt{\frac{2^{2l+3} (l+1)! (2a)^{l+1.5}}{(2l+2)!\sqrt{\pi}}}

    Ref: H. B. Schlegel and M. J. Frisch, Int. J. Quant.  Chem., 54(1995), 83-87.

    Args:
        l (int):
            angular momentum
        expnt :
            exponent :math:`\alpha`

    Returns:
        normalization factor

    Examples:

    >>> print gto_norm(0, 1)
    2.5264751109842591
    '''
    if l >= 0:
        #f = 2**(2*l+3) * math.factorial(l+1) * (2*expnt)**(l+1.5) \
        #        / (math.factorial(2*l+2) * math.sqrt(math.pi))
        #return math.sqrt(f)
        return 1/numpy.sqrt(_gaussian_int(l*2+2, 2*expnt))
    else:
        raise ValueError('l should be > 0')

def cart2sph(l):
    '''Cartesian to real spheric transformation matrix'''
    nf = (l+1)*(l+2)//2
    cmat = numpy.eye(nf)
    if l in (0, 1):
        return cmat
    else:
        nd = l * 2 + 1
        c2sph = numpy.zeros((nf,nd), order='F')
        fn = moleintor.libcgto.CINTc2s_ket_sph
        fn(c2sph.ctypes.data_as(ctypes.c_void_p), ctypes.c_int(nf),
           cmat.ctypes.data_as(ctypes.c_void_p), ctypes.c_int(l))
        return c2sph

def cart2j_kappa(kappa):
    '''Cartesian to spinor, indexed by kappa'''
    assert(kappa != 0)
    if kappa < 0:
        l = -kappa - 1
        nd = l * 2 + 2
    else:
        l = kappa
        nd = l * 2
    nf = (l+1)*(l+2)//2
    c2sph = numpy.zeros((nf,nd), order='F', dtype=numpy.complex)
    cmat = numpy.eye(nf)
    fn(c2sph.ctypes.data_as(ctypes.c_void_p), ctypes.c_int(nf),
       cmat.ctypes.data_as(ctypes.c_void_p), ctypes.c_int(l),
       ctypes.c_int(kappa))
    return c2spinor

def cart2j_l(l):
    '''Cartesian to spinor, indexed by l'''
    nf = (l+1)*(l+2)//2
    nd = l * 4 + 2
    c2sph = numpy.zeros((nf,nd), order='F', dtype=numpy.complex)
    cmat = numpy.eye(nf)
    fn(c2sph.ctypes.data_as(ctypes.c_void_p), ctypes.c_int(nf),
       cmat.ctypes.data_as(ctypes.c_void_p), ctypes.c_int(l), ctypes.c_int(0))
    return c2spinor

def atom_types(atoms, basis=None):
    '''symmetry inequivalent atoms'''
    atmgroup = {}
    for ia, a in enumerate(atoms):
        if a[0] in atmgroup:
            atmgroup[a[0]].append(ia)
        elif basis is None:
            atmgroup[a[0]] = [ia]
        else:
            stdsymb = _std_symbol(a[0])
            if a[0] in basis:
                if stdsymb in basis and basis[a[0]] == basis[stdsymb]:
                    if stdsymb in atmgroup:
                        atmgroup[stdsymb].append(ia)
                    else:
                        atmgroup[stdsymb] = [ia]
                else:
                    atmgroup[a[0]] = [ia]
            elif stdsymb in atmgroup:
                atmgroup[stdsymb].append(ia)
            else:
                atmgroup[stdsymb] = [ia]
    return atmgroup


def format_atom(atoms, origin=0, axes=1, unit='Ang'):
    '''Convert the input :attr:`Mole.atom` to the internal data format.
    Including, changing the nuclear charge to atom symbol, converting the
    coordinates to AU, rotate and shift the molecule.
    If the :attr:`~Mole.atom` is a string, it takes ";" and "\\n"
    for the mark to separate atoms;  "," and arbitrary length of blank space
    to spearate the individual terms for an atom.  Blank line will be ignored.

    Args:
        atoms : list or str
            the same to :attr:`Mole.atom`

    Kwargs:
        origin : ndarray
            new axis origin.
        axes : ndarray
            (new_x, new_y, new_z), each entry is a length-3 array
        unit : str or number
            If unit is one of strings (B, b, Bohr, bohr, AU, au), the coordinates
            of the input atoms are the atomic unit;  If unit is one of strings
            (A, a, Angstrom, angstrom, Ang, ang), the coordinates are in the
            unit of angstrom;  If a number is given, the number are considered
            as the Bohr value (in angstrom), which should be around 0.53

    Returns:
        "atoms" in the internal format as :attr:`~Mole._atom`

    Examples:

    >>> gto.format_atom('9,0,0,0; h@1 0 0 1', origin=(1,1,1))
    [['F', [-1.0, -1.0, -1.0]], ['H@1', [-1.0, -1.0, 0.0]]]
    >>> gto.format_atom(['9,0,0,0', (1, (0, 0, 1))], origin=(1,1,1))
    [['F', [-1.0, -1.0, -1.0]], ['H', [-1, -1, 0]]]
    '''
    if unit.startswith(('B','b','au','AU')):
        convert = 1
    elif unit.startswith(('A','a')):
        convert = 1/param.BOHR
    else:
        convert = 1/unit
    fmt_atoms = []
    def str2atm(line):
        dat = line.split()
        if dat[0].isdigit():
            symb = param.ELEMENTS[int(dat[0])][0]
        else:
            rawsymb = _rm_digit(dat[0])
            symb = dat[0].replace(rawsymb, _std_symbol(rawsymb))
        c = numpy.asarray([float(x) for x in dat[1:4]]) - origin
        return [symb, numpy.dot(axes, c*convert).tolist()]

    if isinstance(atoms, str):
        atoms = atoms.replace(';','\n').replace(',',' ').replace('\t',' ')
        for line in atoms.split('\n'):
            line1 = line.strip()
            if line1 and not line1.startswith('#'):
                fmt_atoms.append(str2atm(line))
    else:
        for atom in atoms:
            if isinstance(atom, str):
                line1 = atom.strip()
                if line1 and not line1.startswith('#'):
                    fmt_atoms.append(str2atm(atom.replace(',',' ')))
            else:
                if isinstance(atom[0], int):
                    symb = param.ELEMENTS[atom[0]][0]
                else:
                    rawsymb = _rm_digit(atom[0])
                    symb = atom[0].replace(rawsymb, _std_symbol(rawsymb))
                if isinstance(atom[1], (int, float)):
                    c = numpy.asarray(atom[1:4]) - origin
                else:
                    c = numpy.asarray(atom[1]) - origin
                fmt_atoms.append([symb, numpy.dot(axes, c*convert).tolist()])
    return fmt_atoms

#TODO: sort exponents
def format_basis(basis_tab):
    '''Convert the input :attr:`Mole.basis` to the internal data format.

    ``{ atom: (l, kappa, ((-exp, c_1, c_2, ..), nprim, nctr, ptr-exps, ptr-contraction-coeff)), ... }``

    Args:
        basis_tab : list
            Similar to :attr:`Mole.basis`, it **cannot** be a str

    Returns:
        Formated :attr:`~Mole.basis`

    Examples:

    >>> gto.format_basis({'H':'sto-3g', 'H^2': '3-21g'})
    {'H': [[0,
        [3.4252509099999999, 0.15432897000000001],
        [0.62391373000000006, 0.53532813999999995],
        [0.16885539999999999, 0.44463454000000002]]],
     'H^2': [[0,
        [5.4471780000000001, 0.15628500000000001],
        [0.82454700000000003, 0.90469100000000002]],
        [0, [0.18319199999999999, 1.0]]]}
    '''
    fmt_basis = {}
    for atom in basis_tab.keys():
        symb = _symbol(atom)
        rawsymb = _rm_digit(symb)
        stdsymb = _std_symbol(rawsymb)
        symb = symb.replace(rawsymb, stdsymb)

        if isinstance(basis_tab[atom], str):
            fmt_basis[symb] = basis.load(basis_tab[atom], stdsymb)
        else:
            fmt_basis[symb] = basis_tab[atom]
    return fmt_basis

def uncontract_basis(_basis):
    '''Uncontract internal format _basis

    Examples:

    >>> gto.uncontract_basis(gto.load('sto3g', 'He'))
    [[0, [6.3624213899999997, 1]], [0, [1.1589229999999999, 1]], [0, [0.31364978999999998, 1]]]
    '''
    ubasis = []
    for b in _basis:
        angl = b[0]
        if isinstance(b[1], int):
            kappa = b[1]
            for p in b[2:]:
                ubasis.append([angl, kappa, [p[0], 1]])
        else:
            for p in b[1:]:
                ubasis.append([angl, [p[0], 1]])
    return ubasis
uncontract = uncontract_basis

def format_ecp(ecp_tab):
    fmt_ecp = {}
    for atom in ecp_tab.keys():
        symb = _symbol(atom)
        rawsymb = _rm_digit(symb)
        stdsymb = _std_symbol(rawsymb)
        symb = symb.replace(rawsymb, stdsymb)

        if isinstance(ecp_tab[atom], str):
            try:
                fmt_ecp[symb] = basis.load_ecp(ecp_tab[atom], stdsymb)
            except RuntimeError:
                pass
        else:
            fmt_ecp[symb] = ecp_tab[atom]
    return fmt_ecp

# transform etb to basis format
def expand_etb(l, n, alpha, beta):
    r'''Generate the exponents of even tempered basis for :attr:`Mole.basis`.
    .. math::

        e = e^{-\alpha * \beta^{i-1}} for i = 1 .. n

    Args:
        l : int
            Angular momentum
        n : int
            Number of GTOs

    Returns:
        Formated :attr:`~Mole.basis`

    Examples:

    >>> gto.expand_etb(1, 3, 1.5, 2)
    [[1, [6.0, 1]], [1, [3.0, 1]], [1, [1.5, 1]]]
    '''
    return [[l, [alpha*beta**i, 1]] for i in reversed(range(n))]
def expand_etbs(etbs):
    r'''Generate even tempered basis.  See also :func:`expand_etb`

    Args:
        etbs = [(l, n, alpha, beta), (l, n, alpha, beta),...]

    Returns:
        Formated :attr:`~Mole.basis`

    Examples:

    >>> gto.expand_etbs([(0, 2, 1.5, 2.), (1, 2, 1, 2.)])
    [[0, [6.0, 1]], [0, [3.0, 1]], [1, [1., 1]], [1, [2., 1]]]
    '''
    return sum([expand_etb(*etb) for etb in etbs], [])

# concatenate two mol
def conc_env(atm1, bas1, env1, atm2, bas2, env2):
    r'''Concatenate two Mole's integral parameters.  This function can be used
    to construct the environment for cross integrals like

    .. math::

        \langle \mu | \nu \rangle, \mu \in mol1, \nu \in mol2

    Returns:
        Concatenated atm, bas, env

    Examples:
        Compute the overlap between H2 molecule and O atom

    >>> mol1 = gto.M(atom='H 0 1 0; H 0 0 1', basis='sto3g')
    >>> mol2 = gto.M(atom='O 0 0 0', basis='sto3g')
    >>> atm3, bas3, env3 = gto.conc_env(mol1._atm, mol1._bas, mol1._env,
    ...                                 mol2._atm, mol2._bas, mol2._env)
    >>> gto.moleintor.getints('cint1e_ovlp_sph', atm3, bas3, env3, range(2), range(2,5))
    [[ 0.04875181  0.44714688  0.          0.37820346  0.        ]
     [ 0.04875181  0.44714688  0.          0.          0.37820346]]
    '''
    off = len(env1)
    natm_off = len(atm1)
    atm2 = numpy.copy(atm2)
    bas2 = numpy.copy(bas2)
    atm2[:,PTR_COORD] += off
    atm2[:,PTR_ZETA ] += off
    bas2[:,ATOM_OF  ] += natm_off
    bas2[:,PTR_EXP  ] += off
    bas2[:,PTR_COEFF] += off
    return (numpy.vstack((atm1,atm2)), numpy.vstack((bas1,bas2)),
            numpy.hstack((env1,env2)))

def conc_mol(mol1, mol2):
    '''Concatenate two Mole objects.
    '''
    mol3 = Mole()
    mol3._atm, mol3._bas, mol3._env = \
            conc_env(mol1._atm, mol1._bas, mol1._env,
                     mol2._atm, mol2._bas, mol2._env)
    mol3.natm = len(mol3._atm)
    mol3.nbas = len(mol3._bas)
    mol3.verbose = mol1.verbose
    mol3.output = mol1.output
    mol3.max_memory = mol1.max_memory
    mol3.light_speed = mol1.light_speed
    mol3.charge = mol1.charge + mol2.charge
    mol3.spin = mol1.spin + mol2.spin
    mol3.nelectron = mol1.nelectron + mol2.nelectron
    mol3.symmetry = False
    mol3.symmetry_subgroup = None
    mol3._atom = mol1._atom + mol2._atom
    mol3.unit = mol1.unit
    mol3._basis = mol2._basis.copy()
    mol3._basis.update(mol1._basis)
    return mol3

# <bas-of-mol1|intor|bas-of-mol2>
def intor_cross(intor, mol1, mol2, comp=1):
    r'''1-electron integrals from two molecules like

    .. math::

        \langle \mu | intor | \nu \rangle, \mu \in mol1, \nu \in mol2

    Args:
        intor : str
            Name of the 1-electron integral, such as cint1e_ovlp_sph (spherical overlap),
            cint1e_nuc_cart (cartesian nuclear attraction), cint1e_ipovlp
            (spinor overlap gradients), etc.  Ref to :func:`getints` for the
            full list of available 1-electron integral names
        mol1, mol2:
            :class:`Mole` objects

    Kwargs:
        comp : int
            Components of the integrals, e.g. cint1e_ipovlp has 3 components

    Returns:
        ndarray of 1-electron integrals, can be either 2-dim or 3-dim, depending on comp

    Examples:
        Compute the overlap between H2 molecule and O atom

    >>> mol1 = gto.M(atom='H 0 1 0; H 0 0 1', basis='sto3g')
    >>> mol2 = gto.M(atom='O 0 0 0', basis='sto3g')
    >>> gto.intor_cross('cint1e_ovlp_sph', mol1, mol2)
    [[ 0.04875181  0.44714688  0.          0.37820346  0.        ]
     [ 0.04875181  0.44714688  0.          0.          0.37820346]]
    '''
    nbas1 = len(mol1._bas)
    nbas2 = len(mol2._bas)
    atmc, basc, envc = conc_env(mol1._atm, mol1._bas, mol1._env,
                                mol2._atm, mol2._bas, mol2._env)
    bras = range(nbas1)
    kets = range(nbas1, nbas1+nbas2)
    return moleintor.getints(intor, atmc, basc, envc, bras, kets, comp, 0)

# append (charge, pointer to coordinates, nuc_mod) to _atm
def make_atm_env(atom, ptr=0):
    '''Convert the internal format :attr:`Mole._atom` to the format required
    by ``libcint`` integrals
    '''
    nuc_charge = _charge(atom[0])
    _env = numpy.hstack((atom[1], dyall_nuc_mod(param.ELEMENTS[nuc_charge][1])))
    _atm = numpy.zeros(6, dtype=numpy.int32)
    _atm[CHARGE_OF] = nuc_charge
    _atm[PTR_COORD] = ptr
    _atm[NUC_MOD_OF] = NUC_POINT
    _atm[PTR_ZETA ] = ptr + 3
    return _atm, _env

# append (atom, l, nprim, nctr, kappa, ptr_exp, ptr_coeff, 0) to bas
# absorb normalization into GTO contraction coefficients
def make_bas_env(basis_add, atom_id=0, ptr=0):
    '''Convert :attr:`Mole.basis` to the argument ``bas`` for ``libcint`` integrals
    '''
    _bas = []
    _env = []
    for b in basis_add:
        if not b:  # == []
            continue
        angl = b[0]
        #if angl in [6, 7]:
        #    print('libcint may have large error for ERI of i function')
        if isinstance(b[1], int):
            kappa = b[1]
            b_coeff = numpy.array(b[2:])
        else:
            kappa = 0
            b_coeff = numpy.array(b[1:])
        es = b_coeff[:,0]
        cs = b_coeff[:,1:]
        nprim, nctr = cs.shape
        cs = numpy.einsum('pi,p->pi', cs, gto_norm(angl, es))
# normalize contracted AO
        #ee = numpy.empty((nprim,nprim))
        #for i in range(nprim):
        #    for j in range(i+1):
        #        ee[i,j] = ee[j,i] = _gaussian_int(angl*2+2, es[i]+es[j])
        #s1 = 1/numpy.sqrt(numpy.einsum('pi,pq,qi->i', cs, ee, cs))
        ee = es.reshape(-1,1) + es.reshape(1,-1)
        ee = _gaussian_int(angl*2+2, ee)
        s1 = 1/numpy.sqrt(numpy.einsum('pi,pq,qi->i', cs, ee, cs))
        cs = numpy.einsum('pi,i->pi', cs, s1)

        _env.append(es)
        _env.append(cs.T.reshape(-1))
        ptr_exp = ptr
        ptr_coeff = ptr_exp + nprim
        ptr = ptr_coeff + nprim * nctr
        _bas.append([atom_id, angl, nprim, nctr, kappa, ptr_exp, ptr_coeff, 0])
    _env = list(itertools.chain.from_iterable(_env)) # flatten nested lists
    return numpy.array(_bas, numpy.int32), numpy.array(_env)

def make_env(atoms, basis, pre_env=[], nucmod={}):
    '''Generate the input arguments for ``libcint`` library based on internal
    format :attr:`Mole._atom` and :attr:`Mole._basis`
    '''
    _atm = []
    _bas = []
    _env = []
    ptr_env = len(pre_env)

    for ia, atom in enumerate(atoms):
        symb = atom[0]
        atm0, env0 = make_atm_env(atom, ptr_env)
        ptr_env = ptr_env + len(env0)
        if nucmod:
            if isinstance(nucmod, int):
                assert(nucmod in (NUC_POINT, NUC_GAUSS))
                atm0[NUC_MOD_OF] = nucmod
            elif isinstance(nucmod, str):
                atm0[NUC_MOD_OF] = _parse_nuc_mod(nucmod)
            elif ia+1 in nucmod:
                atm0[NUC_MOD_OF] = _parse_nuc_mod(nucmod[ia+1])
            elif symb in nucmod:
                atm0[NUC_MOD_OF] = _parse_nuc_mod(nucmod[symb])
            elif _rm_digit(symb) in nucmod:
                atm0[NUC_MOD_OF] = _parse_nuc_mod(nucmod[_rm_digit(symb)])
        _atm.append(atm0)
        _env.append(env0)

    _basdic = {}
    for symb, basis_add in basis.items():
        bas0, env0 = make_bas_env(basis_add, 0, ptr_env)
        ptr_env = ptr_env + len(env0)
        _basdic[symb] = bas0
        _env.append(env0)

    for ia, atom in enumerate(atoms):
        symb = atom[0]
        puresymb = _rm_digit(symb)
        if symb in _basdic:
            b = _basdic[symb].copy()
            b[:,ATOM_OF] = ia
            _bas.append(b)
        elif puresymb in _basdic:
            b = _basdic[puresymb].copy()
            b[:,ATOM_OF] = ia
            _bas.append(b)
        else:
            sys.stderr.write('Warn: Basis not found for atom %d %s\n' % (ia, symb))

    if _atm:
        _atm = numpy.asarray(numpy.vstack(_atm), numpy.int32).reshape(-1, ATM_SLOTS)
    else:
        _atm = numpy.zeros((0,ATM_SLOTS), numpy.int32)
    if _bas:
        _bas = numpy.asarray(numpy.vstack(_bas), numpy.int32).reshape(-1, BAS_SLOTS)
    else:
        _bas = numpy.zeros((0,BAS_SLOTS), numpy.int32)
    if _env:
        _env = numpy.hstack((pre_env,numpy.hstack(_env)))
    else:
        _env = numpy.array(pre_env, copy=False)
    return _atm, _bas, _env

def make_ecp_env(mol, _atm, ecp, pre_env=[]):
    _env = []
    ptr_env = len(pre_env)

    _ecpdic = {}
    for symb, ecp_add in ecp.items():
        ecp0 = []
        nelec = ecp_add[0]
        for lb in ecp_add[1]:
            for rorder, bi in enumerate(lb[1]):
                if len(bi) > 0:
                    ec = numpy.array(bi)
                    _env.append(ec[:,0])
                    ptr_exp = ptr_env
                    _env.append(ec[:,1])
                    ptr_coeff = ptr_exp + ec.shape[0]
                    ptr_env = ptr_coeff + ec.shape[0]
                    ecp0.append([0, lb[0], ec.shape[0], rorder, 0,
                                 ptr_exp, ptr_coeff, 0])
        _ecpdic[symb] = (nelec, numpy.asarray(ecp0, dtype=numpy.int32))

    _ecpbas = []
    if _ecpdic:
        _atm = _atm.copy()
        for ia, atom in enumerate(mol._atom):
            symb = atom[0]
            if symb in _ecpdic:
                ecp0 = _ecpdic[symb]
            elif _rm_digit(symb) in _ecpdic:
                ecp0 = _ecpdic[_rm_digit(symb)]
            else:
                ecp0 = None
            if ecp0 is not None:
                _atm[ia,CHARGE_OF ] = _charge(symb) - ecp0[0]
                b = ecp0[1].copy()
                b[:,ATOM_OF] = ia
                _ecpbas.append(b)
    if _ecpbas:
        _ecpbas = numpy.asarray(numpy.vstack(_ecpbas), numpy.int32)
        _env = numpy.hstack((pre_env, numpy.hstack(_env)))
    else:
        _ecpbas = numpy.zeros((0,BAS_SLOTS), numpy.int32)
        _env = pre_env
    return _atm, _ecpbas, _env

def tot_electrons(mol):
    '''Total number of electrons for the given molecule

    Returns:
        electron number in integer

    Examples:

    >>> mol = gto.M(atom='H 0 1 0; C 0 0 1', charge=1)
    >>> gto.tot_electrons(mol)
    6
    '''
    nelectron = -mol.charge
    for ia in range(mol.natm):
        nelectron += mol.atom_charge(ia)
    return int(nelectron)

def copy(mol):
    '''Deepcopy of the given :class:`Mole` object
    '''
    import copy
    newmol = copy.copy(mol)
    newmol._atm = numpy.copy(mol._atm)
    newmol._bas = numpy.copy(mol._bas)
    newmol._env = numpy.copy(mol._env)
    newmol.atom    = copy.deepcopy(mol.atom)
    newmol._atom   = copy.deepcopy(mol._atom)
    newmol.basis   = copy.deepcopy(mol.basis)
    newmol._basis  = copy.deepcopy(mol._basis)
    return newmol

def pack(mol):
    '''Pack the given :class:`Mole` to a dict, which can be serialized with :mod:`pickle`
    '''
    return {'atom'    : mol.atom,
            'unit'    : mol.unit,
            'basis'   : mol.basis,
            'charge'  : mol.charge,
            'spin'    : mol.spin,
            'symmetry': mol.symmetry,
            'nucmod'  : mol.nucmod,
            'light_speed': mol.light_speed}
def unpack(moldic):
    '''Unpack a dict which is packed by :func:`pack`, return a :class:`Mole` object.
    '''
    mol = Mole()
    mol.__dict__.update(moldic)
    return mol

def len_spinor(l, kappa):
    '''The number of spinor associated with given angular momentum and kappa.  If kappa is 0,
    return 4l+2
    '''
    if kappa == 0:
        n = (l * 4 + 2)
    elif kappa < 0:
        n = (l * 2 + 2)
    else:
        n = (l * 2)
    return n

def len_cart(l):
    '''The number of Cartesian function associated with given angular momentum.
    '''
    return (l + 1) * (l + 2) // 2

def npgto_nr(mol):
    '''Total number of primitive spherical GTOs for the given :class:`Mole` object'''
    return ((mol._bas[:,ANG_OF]*2+1) * mol._bas[:,NPRIM_OF]).sum()
def nao_nr(mol):
    '''Total number of contracted spherical GTOs for the given :class:`Mole` object'''
    return ((mol._bas[:,ANG_OF]*2+1) * mol._bas[:,NCTR_OF]).sum()

# nao_id0:nao_id1 corresponding to bas_id0:bas_id1
def nao_nr_range(mol, bas_id0, bas_id1):
    '''Lower and upper boundary of contracted spherical basis functions associated
    with the given shell range

    Args:
        mol :
            :class:`Mole` object
        bas_id0 : int
            start shell id
        bas_id1 : int
            stop shell id

    Returns:
        tupel of start basis function id and the stop function id

    Examples:

    >>> mol = gto.M(atom='O 0 0 0; C 0 0 1', basis='6-31g')
    >>> gto.nao_nr_range(mol, 2, 4)
    (2, 6)
    '''
    nao_id0 = ((mol._bas[:bas_id0,ANG_OF]*2+1) * mol._bas[:bas_id0,NCTR_OF]).sum()
    n = ((mol._bas[bas_id0:bas_id1,ANG_OF]*2+1)* mol._bas[bas_id0:bas_id1,NCTR_OF]).sum()
    return nao_id0, nao_id0+n

def nao_2c(mol):
    '''Total number of contracted spinor GTOs for the given :class:`Mole` object'''
    return sum([mol.bas_len_spinor(b) * mol.bas_nctr(b) \
                for b in range(len(mol._bas))])

# nao_id0:nao_id1 corresponding to bas_id0:bas_id1
def nao_2c_range(mol, bas_id0, bas_id1):
    '''Lower and upper boundary of contracted spinor basis functions associated
    with the given shell range

    Args:
        mol :
            :class:`Mole` object
        bas_id0 : int
            start shell id, 0-based
        bas_id1 : int
            stop shell id, 0-based

    Returns:
        tupel of start basis function id and the stop function id

    Examples:

    >>> mol = gto.M(atom='O 0 0 0; C 0 0 1', basis='6-31g')
    >>> gto.nao_2c_range(mol, 2, 4)
    (4, 12)
    '''
    nao_id0 = sum([mol.bas_len_spinor(b) * mol.bas_nctr(b) \
                   for b in range(bas_id0)])
    n = sum([mol.bas_len_spinor(b) * mol.bas_nctr(b) \
             for b in range(bas_id0, bas_id1)])
    return nao_id0, nao_id0+n

def ao_loc_nr(mol, cart=False):
    '''Offset of every shell in the spherical basis function spectrum

    Returns:
        list, each entry is the corresponding start basis function id

    Examples:

    >>> mol = gto.M(atom='O 0 0 0; C 0 0 1', basis='6-31g')
    >>> gto.ao_loc_nr(mol)
    [0, 1, 2, 3, 6, 9, 10, 11, 12, 15, 18]
    '''
    if cart:
        l = mol._bas[:,ANG_OF]
        dims = (l+1)*(l+2)//2 * mol._bas[:,NCTR_OF]
    else:
        dims = (mol._bas[:,ANG_OF]*2+1) * mol._bas[:,NCTR_OF]
    ao_loc = numpy.empty(len(dims)+1, dtype=numpy.int32)
    ao_loc[0] = 0
    dims.cumsum(dtype=numpy.int32, out=ao_loc[1:])
    return ao_loc

def ao_loc_2c(mol):
    '''Offset of every shell in the spinor basis function spectrum

    Returns:
        list, each entry is the corresponding start id of spinor function

    Examples:

    >>> mol = gto.M(atom='O 0 0 0; C 0 0 1', basis='6-31g')
    >>> gto.ao_loc_2c(mol)
    [0, 2, 4, 6, 12, 18, 20, 22, 24, 30, 36]
    '''
    off = 0
    ao_loc = []
    for i in range(len(mol._bas)):
        ao_loc.append(off)
        off += mol.bas_len_spinor(i) * mol.bas_nctr(i)
    ao_loc.append(off)
    return ao_loc

def time_reversal_map(mol):
    r'''The index to map the spinor functions and its time reversal counterpart.
    The returned indices have postive or negative values.  For the i-th basis function,
    if the returned j = idx[i] < 0, it means :math:`T|i\rangle = -|j\rangle`,
    otherwise :math:`T|i\rangle = |j\rangle`
    '''
    tao = []
    i = 0
    for b in mol._bas:
        l = b[ANG_OF];
        if b[KAPPA_OF] == 0:
            djs = (l * 2, l * 2 + 2)
        elif b[KAPPA_OF] > 0:
            djs = (l * 2,)
        else:
            djs = (l * 2 + 2,)
        if l % 2 == 0:
            for n in range(b[NCTR_OF]):
                for dj in djs:
                    for m in range(0, dj, 2):
                        tao.append(-(i + dj - m))
                        tao.append(  i + dj - m - 1)
                    i += dj
        else:
            for n in range(b[NCTR_OF]):
                for dj in djs:
                    for m in range(0, dj, 2):
                        tao.append(  i + dj - m)
                        tao.append(-(i + dj - m - 1))
                    i += dj
    return tao

def energy_nuc(mol):
    '''Nuclear repulsion energy, (AU)

    Returns
        float
    '''
    if mol.natm == 0:
        return 0
    #e = 0
    #chargs = [mol.atom_charge(i) for i in range(len(mol._atm))]
    #coords = [mol.atom_coord(i) for i in range(len(mol._atm))]
    #for j in range(len(mol._atm)):
    #    q2 = chargs[j]
    #    r2 = coords[j]
    #    for i in range(j):
    #        q1 = chargs[i]
    #        r1 = coords[i]
    #        r = numpy.linalg.norm(r1-r2)
    #        e += q1 * q2 / r
    chargs = numpy.array([mol.atom_charge(i) for i in range(len(mol._atom))])
    coords = numpy.array([mol.atom_coord(i) for i in range(len(mol._atom))])
    rr = numpy.dot(coords, coords.T)
    rd = rr.diagonal()
    rr = rd[:,None] + rd - rr*2
    rr[numpy.diag_indices_from(rr)] = 1e-60
    r = numpy.sqrt(rr)
    qq = chargs[:,None] * chargs[None,:]
    qq[numpy.diag_indices_from(qq)] = 0
    e = (qq/r).sum() * .5
    return e

def spheric_labels(mol, fmt=True):
    '''Labels for spheric GTO functions

    Kwargs:
        fmt : str or bool
        if fmt is boolean, it controls whether to format the labels and the
        default format is "%d%3s %s%-4s".  if fmt is string, the string will
        be used as the print format.

    Returns:
        List of [(atom-id, symbol-str, nl-str, str-of-real-spheric-notation]
        or formatted strings based on the argument "fmt"

    Examples:

    >>> mol = gto.M(atom='H 0 0 0; Cl 0 0 1', basis='sto-3g')
    >>> gto.spheric_labels(mol)
    [(0, 'H', '1s', ''), (1, 'Cl', '1s', ''), (1, 'Cl', '2s', ''), (1, 'Cl', '3s', ''), (1, 'Cl', '2p', 'x'), (1, 'Cl', '2p', 'y'), (1, 'Cl', '2p', 'z'), (1, 'Cl', '3p', 'x'), (1, 'Cl', '3p', 'y'), (1, 'Cl', '3p', 'z')]
    '''
    count = numpy.zeros((mol.natm, 9), dtype=int)
    label = []
    for ib in range(len(mol._bas)):
        ia = mol.bas_atom(ib)
        l = mol.bas_angular(ib)
        strl = param.ANGULAR[l]
        nc = mol.bas_nctr(ib)
        symb = mol.atom_symbol(ia)
        nelec_ecp = mol.atom_nelec_core(ia)
        if nelec_ecp == 0 or l > 3:
            shl_start = count[ia,l]+l+1
        else:
            coreshl = pyscf.gto.ecp.core_configuration(nelec_ecp)
            shl_start = coreshl[l]+count[ia,l]+l+1
        for n in range(shl_start, shl_start+nc):
            for m in range(-l, l+1):
                label.append((ia, symb, '%d%s' % (n, strl), \
                              '%s' % param.REAL_SPHERIC[l][l+m]))
        count[ia,l] += nc
    if isinstance(fmt, str):
        return [(fmt % x) for x in label]
    elif fmt:
        return ['%d %s %s%-4s' % x for x in label]
    else:
        return label

def cart_labels(mol, fmt=True):
    '''Labels for Cartesian GTO functions

    Kwargs:
        fmt : str or bool
        if fmt is boolean, it controls whether to format the labels and the
        default format is "%d%3s %s%-4s".  if fmt is string, the string will
        be used as the print format.

    Returns:
        List of [(atom-id, symbol-str, nl-str, str-of-real-spheric-notation]
        or formatted strings based on the argument "fmt"
    '''
    count = numpy.zeros((mol.natm, 9), dtype=int)
    label = []
    for ib in range(len(mol._bas)):
        ia = mol.bas_atom(ib)
        l = mol.bas_angular(ib)
        strl = param.ANGULAR[l]
        nc = mol.bas_nctr(ib)
        symb = mol.atom_symbol(ia)
        nelec_ecp = mol.atom_nelec_core(ia)
        if nelec_ecp == 0 or l > 3:
            shl_start = count[ia,l]+l+1
        else:
            coreshl = pyscf.gto.ecp.core_configuration(nelec_ecp)
            shl_start = coreshl[l]+count[ia,l]+l+1
        for n in range(shl_start, shl_start+nc):
            for lx in reversed(range(l+1)):
                for ly in reversed(range(l+1-lx)):
                    lz = l - lx - ly
                    label.append((ia, symb, '%d%s' % (n, strl),
                                  ''.join(('x'*lx, 'y'*ly, 'z'*lz))))
        count[ia,l] += nc
    if isinstance(fmt, str):
        return [(fmt % x) for x in label]
    elif fmt:
        return ['%d%3s %s%-4s' % x for x in label]
    else:
        return label


def spinor_labels(mol):
    raise RuntimeError('TODO')

def search_shell_id(mol, atm_id, l):
    '''Search the first basis/shell id (**not** the basis function id) which
    matches the given atom-id and angular momentum

    Args:
        atm_id : int
            atom id, 0-based
        l : int
            angular momentum

    Returns:
        basis id, 0-based.  If not found, return None

    Examples:

    >>> mol = gto.M(atom='H 0 0 0; Cl 0 0 1', basis='sto-3g')
    >>> mol.search_shell_id(1, 1) # Cl p shell
    4
    >>> mol.search_shell_id(1, 2) # Cl d shell
    None
    '''
    for ib in range(len(mol._bas)):
        ia = mol.bas_atom(ib)
        l1 = mol.bas_angular(ib)
        if ia == atm_id and l1 == l:
            return ib

def search_ao_nr(mol, atm_id, l, m, atmshell):
    '''Search the first basis function id (**not** the shell id) which matches
    the given atom-id, angular momentum magnetic angular momentum, principal shell.

    Args:
        atm_id : int
            atom id, 0-based
        l : int
            angular momentum
        m : int
            magnetic angular momentum
        atmshell : int
            principal quantum number

    Returns:
        basis function id, 0-based.  If not found, return None

    Examples:

    >>> mol = gto.M(atom='H 0 0 0; Cl 0 0 1', basis='sto-3g')
    >>> mol.search_ao_nr(1, 1, -1, 3) # Cl 3px
    7
    '''
    ibf = 0
    for ib in range(len(mol._bas)):
        ia = mol.bas_atom(ib)
        l1 = mol.bas_angular(ib)
        nc = mol.bas_nctr(ib)
        if ia == atm_id and l1 == l:
            if atmshell > nc+l1:
                atmshell = atmshell - nc
            else:
                return ibf + (atmshell-l1-1)*(l1*2+1) + (l1+m)
        ibf += (l1*2+1) * nc

def search_ao_r(mol, atm_id, l, j, m, atmshell):
    raise RuntimeError('TODO')
#TODO:    ibf = 0
#TODO:    for ib in range(len(mol._bas)):
#TODO:        ia = mol.bas_atom(ib)
#TODO:        l1 = mol.bas_angular(ib)
#TODO:        nc = mol.bas_nctr(ib)
#TODO:        k = mol.bas_kappa(bas_id)
#TODO:        degen = len_spinor(l1, k)
#TODO:        if ia == atm_id and l1 == l and k == kappa:
#TODO:            if atmshell > nc+l1:
#TODO:                atmshell = atmshell - nc
#TODO:            else:
#TODO:                return ibf + (atmshell-l1-1)*degen + (degen+m)
#TODO:        ibf += degen

def offset_nr_by_atom(mol):
    '''Non-relativistic AO offset for each atom.  Return a list, each item
    of the list gives (start-shell-id, stop-shell-id, start-AO-id, stop-AO-id)
    '''
    aorange = []
    p0 = p1 = 0
    b0 = b1 = 0
    ia0 = 0
    for ib in range(mol.nbas):
        if ia0 != mol.bas_atom(ib):
            aorange.append((b0, ib, p0, p1))
            ia0 = mol.bas_atom(ib)
            p0 = p1
            b0 = ib
        p1 += (mol.bas_angular(ib)*2+1) * mol.bas_nctr(ib)
    aorange.append((b0, mol.nbas, p0, p1))
    return aorange

#FIXME:
def is_same_mol(mol1, mol2):
    if mol1._atom.__len__() != mol2._atom.__len__():
        return False
    for a1, a2 in zip(mol1._atom, mol2._atom):
        if a1[0] != a2[0] \
           or numpy.linalg.norm(numpy.array(a1[1])-numpy.array(a2[1])) > 2:
            return False
    return True


# for _atm, _bas, _env
CHARGE_OF  = 0
PTR_COORD  = 1
NUC_MOD_OF = 2
PTR_ZETA   = 3
ATM_SLOTS  = 6
ATOM_OF    = 0
ANG_OF     = 1
NPRIM_OF   = 2
NCTR_OF    = 3
RADI_POWER = 3 # for ECP
KAPPA_OF   = 4
PTR_EXP    = 5
PTR_COEFF  = 6
BAS_SLOTS  = 8
# pointer to env
PTR_LIGHT_SPEED = 0
PTR_COMMON_ORIG = 1
PTR_RINV_ORIG   = 4
PTR_RINV_ZETA   = 7
PTR_ECPBAS_OFFSET = 8
PTR_NECPBAS     = 9
PTR_ENV_START   = 20
# parameters from libcint
NUC_POINT = 1
NUC_GAUSS = 2


#
# Mole class handles three layers: input, internal format, libcint arguments.
# The relationship of the three layers are, eg
#    .atom (input) <=>  ._atom (for python) <=> ._atm (for libcint)
#   .basis (input) <=> ._basis (for python) <=> ._bas (for libcint)
# input layer does not talk to libcint directly.  Data are held in python
# internal fomrat layer.  Most of methods defined in this class only operates
# on the internal format.  Exceptions are make_env, make_atm_env, make_bas_env,
# set_common_orig_, set_rinv_orig_ which are used to manipulate the libcint arguments.
#
class Mole(pyscf.lib.StreamObject):
    '''Basic class to hold molecular structure and global options

    Attributes:
        verbose : int
            Print level
        output : str or None
            Output file, default is None which dumps msg to sys.stdout
        max_memory : int, float
            Allowed memory in MB
        light_speed :
            Default is set in lib.parameters.LIGHTSPEED
        charge : int
            Charge of molecule. It affects the electron numbers
        spin : int
            2S, num. alpha electrons - num. beta electrons
        symmetry : bool or str
            Whether to use symmetry.  When this variable is set to True, the
            molecule will be rotated and the highest rotation axis will be
            placed z-axis.
            If a string is given as the name of point group, the given point
            group symmetry will be used.  Note that the input molecular
            coordinates will not be changed in this case.
        symmetry_subgroup : str
            subgroup

        atom : list or str
            To define molecluar structure.  The internal format is

            | atom = [[atom1, (x, y, z)],
            |         [atom2, (x, y, z)],
            |         ...
            |         [atomN, (x, y, z)]]

        unit : str
            Angstrom or Bohr
        basis : dict or str
            To define basis set.
        nucmod : dict or str
            Nuclear model

        ** Following attributes are generated by :func:`Mole.build` **

        stdout : file object
            Default is sys.stdout if :attr:`Mole.output` is not set
        groupname : str
            One of D2h, C2h, C2v, D2, Cs, Ci, C2, C1
        nelectron : int
            sum of nuclear charges - :attr:`Mole.charge`
        symm_orb : a list of numpy.ndarray
            Symmetry adapted basis.  Each element is a set of symm-adapted orbitals
            for one irreducible representation.  The list index does **not** correspond
            to the id of irreducible representation.
        irrep_id : a list of int
            Each element is one irreducible representation id associated with the basis
            stored in symm_orb.  One irrep id stands for one irreducible representation
            symbol.  The irrep symbol and the relevant id are defined in
            :attr:`symm.parameters.IRREP_ID_TABLE`
        irrep_name : a list of str
            Each element is one irreducible representation symbol associated with the basis
            stored in symm_orb.  The irrep symbols are defined in
            :attr:`symm.parameters.IRREP_ID_TABLE`
        _built : bool
            To label whether :func:`Mole.build` has been called.  It ensures some functions
            being initialized once.
        _basis : dict
            like :attr:`Mole.basis`, the internal format which is returned from the
            parser :func:`format_basis`
        _keys : a set of str
            Store the keys appeared in the module.  It is used to check misinput attributes

        ** Following attributes are arguments used by ``libcint`` library **

        _atm :
            :code:`[[charge, ptr-of-coord, nuc-model, ptr-zeta, 0, 0], [...]]`
            each element reperesents one atom
        natm :
            number of atoms
        _bas :
            :code:`[[atom-id, angular-momentum, num-primitive-GTO, num-contracted-GTO, 0, ptr-of-exps, ptr-of-contract-coeff, 0], [...]]`
            each element reperesents one shell
        nbas :
            number of shells
        _env :
            list of floats to store the coordinates, GTO exponents, contract-coefficients

    Examples:

    >>> mol = Mole(atom='H^2 0 0 0; H 0 0 1.1', basis='sto3g')
    >>> print(mol.atom_symbol(0))
    H^2
    >>> print(mol.atom_pure_symbol(0))
    H
    >>> print(mol.nao_nr())
    2
    >>> print(mol.intor('cint1e_ovlp_sph'))
    [[ 0.99999999  0.43958641]
     [ 0.43958641  0.99999999]]
    >>> mol.charge = 1
    >>> mol.build()
    <class 'pyscf.gto.mole.Mole'> has no attributes Charge

    '''
    def __init__(self, **kwargs):
        self.verbose = logger.NOTE
        self.output = None
        self.max_memory = param.MEMORY_MAX

        self.light_speed = param.LIGHTSPEED
        self.charge = 0
        self.spin = 0 # 2j == nelec_alpha - nelec_beta
        self.symmetry = False
        self.symmetry_subgroup = None

# Save inputs
# self.atom = [(symb/nuc_charge, (coord(Angstrom):0.,0.,0.)), ...]
        self.atom = []
# the unit (angstrom/bohr) of the coordinates defined by the input self.atom
        self.unit = 'angstrom'
# self.basis = {atom_type/nuc_charge: [l, kappa, (expnt, c_1, c_2,..),..]}
        self.basis = 'sto-3g'
# self.nucmod = {atom_symbol: nuclear_model, atom_id: nuc_mod}, atom_id is 1-based
        self.nucmod = {}
# self.ecp = {atom_symbol: [[l, (r_order, expnt, c),...]]}
        self.ecp = {}
##################################################
# don't modify the following private variables, they are not input options
        self._atm = []
        self.natm = 0
        self._bas = []
        self.nbas = 0
        self._env = [0] * PTR_ENV_START
        self._ecpbas = []

        self.stdout = sys.stdout
        self.groupname = 'C1'
        self.topgroup = 'C1'
        self.nelectron = 0
        self.symm_orb = None
        self.irrep_id = None
        self.irrep_name = None
        self.incore_anyway = False
        self._atom = None
        self._basis = None
        self._ecp = None
        self._built = False
        self._keys = set(self.__dict__.keys())
        self.__dict__.update(kwargs)

# need "deepcopy" here because in shallow copy, _env may get new elements but
# with ptr_env unchanged
# def __copy__(self):
#        cls = self.__class__
#        newmol = cls.__new__(cls)
#        newmol = ...
# do not use __copy__ to aovid iteratively call copy.copy
    def copy(self):
        return copy(self)

    pack = pack
    @pyscf.lib.with_doc(unpack.__doc__)
    def unpack(self, moldic):
        return unpack(moldic)
    def unpack_(self, moldic):
        self.__dict__.update(moldic)
        return self

#TODO: remove kwarg mass=None.  Here to keep compatibility to old chkfile format
    def build_(self, dump_input=True, parse_arg=True,
               verbose=None, output=None, max_memory=None,
               atom=None, basis=None, unit=None, nucmod=None, ecp=None,
               charge=None, spin=None, symmetry=None,
               symmetry_subgroup=None, light_speed=None, mass=None):
        '''Setup moleclue and initialize some control parameters.  Whenever you
        change the value of the attributes of :class:`Mole`, you need call
        this function to refresh the internal data of Mole.

        Kwargs:
            dump_input : bool
                whether to dump the contents of input file in the output file
            parse_arg : bool
                whether to read the sys.argv and overwrite the relevant parameters
            verbose : int
                Print level.  If given, overwrite :attr:`Mole.verbose`
            output : str or None
                Output file.  If given, overwrite :attr:`Mole.output`
            max_memory : int, float
                Allowd memory in MB.  If given, overwrite :attr:`Mole.max_memory`
            atom : list or str
                To define molecluar structure.
            basis : dict or str
                To define basis set.
            nucmod : dict or str
                Nuclear model.  If given, overwrite :attr:`Mole.nucmod`
            charge : int
                Charge of molecule. It affects the electron numbers
                If given, overwrite :attr:`Mole.charge`
            spin : int
                2S, num. alpha electrons - num. beta electrons
                If given, overwrite :attr:`Mole.spin`
            symmetry : bool or str
                Whether to use symmetry.  If given a string of point group
                name, the given point group symmetry will be used.
            light_speed :
                If given, overwrite :attr:`Mole.light_speed`

        '''
# release circular referred objs
# Note obj.x = obj.member_function causes circular referrence
        gc.collect()

        if verbose is not None: self.verbose = verbose
        if output is not None: self.output = output
        if max_memory is not None: self.max_memory = max_memory
        if atom is not None: self.atom = atom
        if basis is not None: self.basis = basis
        if unit is not None: self.unit = unit
        if nucmod is not None: self.nucmod = nucmod
        if ecp is not None: self.ecp = ecp
        if charge is not None: self.charge = charge
        if spin is not None: self.spin = spin
        if symmetry is not None: self.symmetry = symmetry
        if symmetry_subgroup is not None: self.symmetry_subgroup = symmetry_subgroup
        if light_speed is not None: self.light_speed = light_speed

        if parse_arg:
            _update_from_cmdargs_(self)

        # avoid to open output file twice
        if parse_arg and self.output is not None \
           and self.stdout.name != self.output:
            self.stdout = open(self.output, 'w')

        if self.verbose >= logger.WARN:
            self.check_sanity()

        self._atom = self.format_atom(self.atom, unit=self.unit)
        uniq_atoms = set([a[0] for a in self._atom])

        if isinstance(self.basis, str):
            # specify global basis for whole molecule
            self._basis = self.format_basis(dict([(a, self.basis)
                                                  for a in uniq_atoms]))
        else:
            self._basis = self.format_basis(self.basis)

# TODO: Consider ECP info into symmetry
        if self.ecp:
            if isinstance(self.ecp, str):
                self._ecp = self.format_ecp(dict([(a, self.ecp)
                                                  for a in uniq_atoms]))
            else:
                self._ecp = self.format_ecp(self.ecp)

        if self.symmetry:
            import pyscf.symm
            if isinstance(self.symmetry, str):
                self.symmetry = pyscf.symm.std_symb(self.symmetry)
                self.topgroup = self.symmetry
                orig = 0
                axes = numpy.eye(3)
                self.groupname, axes = pyscf.symm.subgroup(self.topgroup, axes)
                if not pyscf.symm.check_given_symm(self.groupname, self._atom,
                                                   self._basis):
                    self.topgroup, orig, axes = \
                            pyscf.symm.detect_symm(self._atom, self._basis)
                    self.groupname, axes = pyscf.symm.subgroup(self.topgroup, axes)
                    _atom = self.format_atom(self._atom, orig, axes, 'Bohr')
                    _atom = '\n'.join([str(a) for a in _atom])
                    raise RuntimeWarning('Unable to identify input symmetry %s.\n'
<<<<<<< HEAD
                                         'Try symmetry="%s" with geometry (unit="Bohr")\n%s' %
=======
                                         'It is recommended to use symmetry="%s" with '
                                         'geometry (unit="Bohr")\n%s' %
>>>>>>> a3a4f8cb
                                         (self.symmetry, self.topgroup, _atom))
            else:
                self.topgroup, orig, axes = \
                        pyscf.symm.detect_symm(self._atom, self._basis)
                self.groupname, axes = pyscf.symm.subgroup(self.topgroup, axes)
                if isinstance(self.symmetry_subgroup, str):
                    self.symmetry_subgroup = \
                            pyscf.symm.std_symb(self.symmetry_subgroup)
                    assert(self.symmetry_subgroup in
                           pyscf.symm.param.SUBGROUP[self.groupname])
                    if (self.symmetry_subgroup == 'Cs' and self.groupname == 'C2v'):
                        raise RuntimeError('TODO: rotate mirror or axes')
                    self.groupname = self.symmetry_subgroup
# Note the internal _format is in Bohr
            self._atom = self.format_atom(self._atom, orig, axes, 'Bohr')

        self._env[PTR_LIGHT_SPEED] = self.light_speed
        self._atm, self._bas, self._env = \
                self.make_env(self._atom, self._basis, self._env, self.nucmod)
        self._atm, self._ecpbas, self._env = \
                self.make_ecp_env(self._atm, self._ecp, self._env)
        self.natm = len(self._atm) # == len(self._atom)
        self.nbas = len(self._bas) # == len(self._basis)
        self.nelectron = self.tot_electrons()
        if (self.nelectron+self.spin) % 2 != 0:
            raise RuntimeError('Electron number %d and spin %d are not consistent\n'
                               'Note spin = 2S = Nalpha-Nbeta, not the definition 2S+1' %
                               (self.nelectron, self.spin))

        if self.symmetry:
            import pyscf.symm
            try:
                eql_atoms = pyscf.symm.symm_identical_atoms(self.groupname, self._atom)
            except RuntimeError:
                raise RuntimeError('''Given symmetry and molecule structure not match.
Note when symmetry attributes is assigned, the molecule needs to be put in the proper orientation.''')
            self.symm_orb, self.irrep_id = \
                    pyscf.symm.symm_adapted_basis(self.groupname, eql_atoms,
                                                  self._atom, self._basis)
            self.irrep_name = [pyscf.symm.irrep_id2name(self.groupname, ir)
                               for ir in self.irrep_id]

        if dump_input and not self._built and self.verbose > logger.NOTE:
            self.dump_input()

        logger.debug3(self, 'arg.atm = %s', str(self._atm))
        logger.debug3(self, 'arg.bas = %s', str(self._bas))
        logger.debug3(self, 'arg.env = %s', str(self._env))
        logger.debug3(self, 'ecpbas  = %s', str(self._ecpbas))

        self._built = True
        return self
    def kernel(self, *args, **kwargs):
        return self.build_(*args, **kwargs)
    def build(self, *args, **kwargs):
        return self.build_(*args, **kwargs)
    kernel.__doc__ = build_.__doc__
    build.__doc__ = build_.__doc__

    @pyscf.lib.with_doc(format_atom.__doc__)
    def format_atom(self, atom, origin=0, axes=1, unit='Ang'):
        return format_atom(atom, origin, axes, unit)

    @pyscf.lib.with_doc(format_basis.__doc__)
    def format_basis(self, basis_tab):
        return format_basis(basis_tab)

    @pyscf.lib.with_doc(format_ecp.__doc__)
    def format_ecp(self, ecp_tab):
        return format_ecp(ecp_tab)

    @pyscf.lib.with_doc(expand_etb.__doc__)
    def expand_etb(self, l, n, alpha, beta):
        return expand_etb(l, n, alpha, beta)

    @pyscf.lib.with_doc(expand_etbs.__doc__)
    def expand_etbs(self, etbs):
        return expand_etbs(etbs)

    def make_env(self, atoms, basis, pre_env=[], nucmod={}):
        return make_env(atoms, basis, pre_env, nucmod)

    def make_atm_env(self, atom, ptr=0):
        return make_atm_env(atom, ptr)

    def make_bas_env(self, basis_add, atom_id=0, ptr=0):
        return make_bas_env(basis_add, atom_id, ptr)

    def make_ecp_env(self, _atm, _ecp, pre_env=[]):
        if _ecp:
            _atm, _ecpbas, _env = make_ecp_env(self, _atm, _ecp, pre_env)
        else:
            _atm, _ecpbas, _env = _atm, None, pre_env
        return _atm, _ecpbas, _env

    def tot_electrons(self):
        return tot_electrons(self)

    @pyscf.lib.with_doc(gto_norm.__doc__)
    def gto_norm(self, l, expnt):
        return gto_norm(l, expnt)


    def dump_input(self):
        import __main__
        if hasattr(__main__, '__file__'):
            try:
                filename = os.path.abspath(__main__.__file__)
                finput = open(filename, 'r')
                self.stdout.write('\n')
                self.stdout.write('INFO: **** input file is %s ****\n' % filename)
                self.stdout.write(finput.read())
                self.stdout.write('INFO: ******************** input file end ********************\n')
                self.stdout.write('\n')
                finput.close()
            except IOError:
                logger.warn(self, 'input file does not exist')

        self.stdout.write('System: %s\n' % str(os.uname()))
        self.stdout.write('Date: %s\n' % time.ctime())
        try:
            pyscfdir = os.path.abspath(os.path.join(__file__, '..', '..'))
            head = os.path.join(pyscfdir, '.git', 'HEAD')
            self.stdout.write('PySCF path  %s\n' % pyscfdir)
            with open(head, 'r') as f:
                branch = os.path.basename(f.read().splitlines()[0])
            # or command(git log -1 --pretty=%H)
            head = os.path.join(pyscfdir, '.git', 'refs', 'heads', branch)
            with open(head, 'r') as f:
                self.stdout.write('GIT %s branch  %s' % (branch, f.readline()))
            self.stdout.write('\n')
        except IOError:
            pass

        self.stdout.write('[INPUT] VERBOSE %d\n' % self.verbose)
        self.stdout.write('[INPUT] light speed = %s\n' % self.light_speed)
        self.stdout.write('[INPUT] num atoms = %d\n' % self.natm)
        self.stdout.write('[INPUT] num electrons = %d\n' % self.nelectron)
        self.stdout.write('[INPUT] charge = %d\n' % self.charge)
        self.stdout.write('[INPUT] spin (= nelec alpha-beta = 2S) = %d\n' % self.spin)

        for ia,atom in enumerate(self._atom):
            coorda = tuple([x * param.BOHR for x in atom[1]])
            coordb = tuple([x for x in atom[1]])
            self.stdout.write('[INPUT]%3d %-4s %16.12f %16.12f %16.12f AA  '\
                              '%16.12f %16.12f %16.12f Bohr\n' \
                              % ((ia+1, _symbol(atom[0])) + coorda + coordb))
        if self.nucmod:
            self.stdout.write('[INPUT] Gaussian nuclear model for atoms %s\n' %
                              self.nucmod.keys())

        self.stdout.write('[INPUT] ---------------- BASIS SET ---------------- \n')
        self.stdout.write('[INPUT] l, kappa, [nprim/nctr], ' \
                          'expnt,             c_1 c_2 ...\n')
        for atom, basis in self._basis.items():
            self.stdout.write('[INPUT] %s\n' % atom)
            for b in basis:
                if isinstance(b[1], int):
                    kappa = b[1]
                    b_coeff = b[2:]
                else:
                    kappa = 0
                    b_coeff = b[1:]
                self.stdout.write('[INPUT] %d   %2d    [%-5d/%-4d]  ' \
                                  % (b[0], kappa, b_coeff.__len__(), \
                                     b_coeff[0].__len__()-1))
                for k, x in enumerate(b_coeff):
                    if k == 0:
                        self.stdout.write('%-15.12g  ' % x[0])
                    else:
                        self.stdout.write(' '*32+'%-15.12g  ' % x[0])
                    for c in x[1:]:
                        self.stdout.write(' %4.12g' % c)
                    self.stdout.write('\n')

        logger.info(self, 'nuclear repulsion = %.15g', self.energy_nuc())
        if self.symmetry:
            if self.topgroup == self.groupname:
                logger.info(self, 'point group symmetry = %s', self.topgroup)
            else:
                logger.info(self, 'point group symmetry = %s, use subgroup %s',
                            self.topgroup, self.groupname)
            for ir in range(self.symm_orb.__len__()):
                logger.info(self, 'num. orbitals of irrep %s = %d',
                            self.irrep_name[ir], self.symm_orb[ir].shape[1])
        logger.info(self, 'number of shells = %d', self.nbas)
        logger.info(self, 'number of NR pGTOs = %d', self.npgto_nr())
        logger.info(self, 'number of NR cGTOs = %d', self.nao_nr())
        if self.verbose >= logger.DEBUG1:
            for i in range(len(self._bas)):
                exps = self.bas_exp(i)
                logger.debug1(self, 'bas %d, expnt(s) = %s', i, str(exps))

        logger.info(self, 'CPU time: %12.2f', time.clock())
        return self

    def set_common_origin_(self, coord):
        '''Update common origin which held in :class`Mole`._env.  **Note** the unit is Bohr

        Examples:

        >>> mol.set_common_orig_(0)
        >>> mol.set_common_orig_((1,0,0))
        '''
        self._env[PTR_COMMON_ORIG:PTR_COMMON_ORIG+3] = coord
        return self
    def set_common_orig_(self, coord):
        return self.set_common_origin_(coord)

    def set_rinv_origin_(self, coord):
        r'''Update origin for operator :math:`\frac{1}{|r-R_O|}`.  **Note** the unit is Bohr

        Examples:

        >>> mol.set_rinv_orig_(0)
        >>> mol.set_rinv_orig_((0,1,0))
        '''
        self._env[PTR_RINV_ORIG:PTR_RINV_ORIG+3] = coord[:3]
        return self
    def set_rinv_orig_(self, coord):
        return self.set_rinv_origin_(coord)

    def set_nuc_mod_(self, atm_id, zeta):
        '''Change the nuclear charge distribution of the given atom ID.  The charge
        distribution is defined as: rho(r) = nuc_charge * Norm * exp(-zeta * r^2).
        This function can **only** be called after .build() method is executed.

        Examples:

        >>> for ia in range(mol.natm):
        ...     zeta = gto.filatov_nuc_mod(mol.atom_charge(ia))
        ...     mol.set_nuc_mod_(ia, zeta)
        '''
        ptr = self._atm[atm_id,PTR_ZETA]
        self._env[ptr] = zeta
        return self

    def set_rinv_zeta_(self, zeta):
        '''Assume the charge distribution on the "rinv_orig".  zeta is the parameter
        to control the charge distribution: rho(r) = Norm * exp(-zeta * r^2).
        **Be careful** when call this function. It affects the behavior of
        cint1e_rinv_* functions.  Make sure to set it back to 0 after using it!
        '''
        self._env[PTR_RINV_ZETA] = zeta
        return self

    def update_(self, chkfile):
        return self.update_from_chk_(chkfile)
    def update_from_chk_(self, chkfile):
        import h5py
        with h5py.File(chkfile, 'r') as fh5:
            moldic = eval(fh5['mol'].value)
            self.build(False, False, **moldic)
        return self


#######################################################
#NOTE: atm_id or bas_id start from 0
    def atom_symbol(self, atm_id):
        r'''For the given atom id, return the input symbol (without striping special characters)

        Args:
            atm_id : int
                0-based

        Examples:

        >>> mol.build(atom='H^2 0 0 0; H 0 0 1.1')
        >>> mol.atom_symbol(0)
        H^2
        '''
        return _symbol(self._atom[atm_id][0])

    def atom_pure_symbol(self, atm_id):
        r'''For the given atom id, return the standard symbol (striping special characters)

        Args:
            atm_id : int
                0-based

        Examples:

        >>> mol.build(atom='H^2 0 0 0; H 0 0 1.1')
        >>> mol.atom_symbol(0)
        H
        '''
        return _std_symbol(self._atom[atm_id][0])

    def atom_charge(self, atm_id):
        r'''Nuclear effective charge of the given atom id
        Note "atom_charge /= _charge(atom_symbol)" when ECP is enabled.
        Number of electrons screened by ECP can be obtained by _charge(atom_symbol)-atom_charge

        Args:
            atm_id : int
                0-based

        Examples:

        >>> mol.build(atom='H 0 0 0; Cl 0 0 1.1')
        >>> mol.atom_charge(1)
        17
        '''
        return self._atm[atm_id,CHARGE_OF]

    def atom_nelec_core(self, atm_id):
        '''Number of core electrons for pseudo potential.
        '''
        return _charge(self.atom_symbol(atm_id)) - self.atom_charge(atm_id)

    def atom_coord(self, atm_id):
        r'''Coordinates (ndarray) of the given atom id

        Args:
            atm_id : int
                0-based

        Examples:

        >>> mol.build(atom='H 0 0 0; Cl 0 0 1.1')
        >>> mol.atom_coord(1)
        [ 0.          0.          2.07869874]
        '''
        ptr = self._atm[atm_id,PTR_COORD]
        return self._env[ptr:ptr+3]

    def atom_nshells(self, atm_id):
        r'''Number of basis/shells of the given atom

        Args:
            atm_id : int
                0-based

        Examples:

        >>> mol.build(atom='H 0 0 0; Cl 0 0 1.1')
        >>> mol.atom_nshells(1)
        5
        '''
        return (self._bas[:,ATOM_OF] == atm_id).sum()

    def atom_shell_ids(self, atm_id):
        r'''A list of the shell-ids of the given atom

        Args:
            atm_id : int
                0-based

        Examples:

        >>> mol.build(atom='H 0 0 0; Cl 0 0 1.1', basis='cc-pvdz')
        >>> mol.atom_nshells(1)
        [3, 4, 5, 6, 7]
        '''
        return numpy.where(self._bas[:,ATOM_OF] == atm_id)[0]

    def bas_coord(self, bas_id):
        r'''Coordinates (ndarray) associated with the given basis id

        Args:
            bas_id : int
                0-based

        Examples:

        >>> mol.build(atom='H 0 0 0; Cl 0 0 1.1')
        >>> mol.bas_coord(1)
        [ 0.          0.          2.07869874]
        '''
        atm_id = self.bas_atom(bas_id)
        ptr = self._atm[atm_id,PTR_COORD]
        return self._env[ptr:ptr+3]

    def bas_atom(self, bas_id):
        r'''The atom (0-based id) that the given basis sits on

        Args:
            bas_id : int
                0-based

        Examples:

        >>> mol.build(atom='H 0 0 0; Cl 0 0 1.1', basis='cc-pvdz')
        >>> mol.bas_atom(7)
        1
        '''
        return self._bas[bas_id,ATOM_OF]

    def bas_angular(self, bas_id):
        r'''The angular momentum associated with the given basis

        Args:
            bas_id : int
                0-based

        Examples:

        >>> mol.build(atom='H 0 0 0; Cl 0 0 1.1', basis='cc-pvdz')
        >>> mol.bas_atom(7)
        2
        '''
        return self._bas[bas_id,ANG_OF]

    def bas_nctr(self, bas_id):
        r'''The number of contracted GTOs for the given shell

        Args:
            bas_id : int
                0-based

        Examples:

        >>> mol.build(atom='H 0 0 0; Cl 0 0 1.1', basis='cc-pvdz')
        >>> mol.bas_atom(3)
        3
        '''
        return self._bas[bas_id,NCTR_OF]

    def bas_nprim(self, bas_id):
        r'''The number of primitive GTOs for the given shell

        Args:
            bas_id : int
                0-based

        Examples:

        >>> mol.build(atom='H 0 0 0; Cl 0 0 1.1', basis='cc-pvdz')
        >>> mol.bas_atom(3)
        11
        '''
        return self._bas[bas_id,NPRIM_OF]

    def bas_kappa(self, bas_id):
        r'''Kappa (if l < j, -l-1, else l) of the given shell

        Args:
            bas_id : int
                0-based

        Examples:

        >>> mol.build(atom='H 0 0 0; Cl 0 0 1.1', basis='cc-pvdz')
        >>> mol.bas_kappa(3)
        0
        '''
        return self._bas[bas_id,KAPPA_OF]

    def bas_exp(self, bas_id):
        r'''exponents (ndarray) of the given shell

        Args:
            bas_id : int
                0-based

        Examples:

        >>> mol.build(atom='H 0 0 0; Cl 0 0 1.1', basis='cc-pvdz')
        >>> mol.bas_kappa(0)
        [ 13.01     1.962    0.4446]
        '''
        nprim = self.bas_nprim(bas_id)
        ptr = self._bas[bas_id,PTR_EXP]
        return self._env[ptr:ptr+nprim]

    def bas_ctr_coeff(self, bas_id):
        r'''Contract coefficients (ndarray) of the given shell

        Args:
            bas_id : int
                0-based

        Examples:

        >>> mol.build(atom='H 0 0 0; Cl 0 0 1.1', basis='cc-pvdz')
        >>> mol.bas_ctr_coeff(3)
        [[ 0.34068924]
         [ 0.57789106]
         [ 0.65774031]]
        '''
        nprim = self.bas_nprim(bas_id)
        nctr = self.bas_nctr(bas_id)
        ptr = self._bas[bas_id,PTR_COEFF]
        return self._env[ptr:ptr+nprim*nctr].reshape(nctr,nprim).T

    def bas_len_spinor(self, bas_id):
        '''The number of spinor associated with given basis
        If kappa is 0, return 4l+2
        '''
        l = self.bas_angular(bas_id)
        k = self.bas_kappa(bas_id)
        return len_spinor(l, k)

    def bas_len_cart(self, bas_id):
        '''The number of Cartesian function associated with given basis
        '''
        return len_cart(self._bas[bas_id,ANG_OF])


    npgto_nr = npgto_nr

    nao_nr = nao_nr
    nao_2c = nao_2c

    nao_nr_range = nao_nr_range
    nao_2c_range = nao_2c_range

    ao_loc_nr = ao_loc_nr
    ao_loc_2c = ao_loc_2c

    def tmap(self):
        return time_reversal_map(self)
    time_reversal_map = time_reversal_map

    def intor(self, intor, comp=1, hermi=0, aosym='s1', out=None,
              bras=None, kets=None):
        '''Integral generator.

        Args:
            intor : str
                Name of the 1e or 2e AO integrals.  Ref to :func:`getints` for the
                complete list of available 1-electron integral names

        Kwargs:
            comp : int
                Components of the integrals, e.g. cint1e_ipovlp has 3 components.
            hermi : int
                Symmetry of the integrals

                | 0 : no symmetry assumed (default)
                | 1 : hermitian
                | 2 : anti-hermitian

        Returns:
            ndarray of 1-electron integrals, can be either 2-dim or 3-dim, depending on comp

        Examples:

        >>> mol.build(atom='H 0 0 0; H 0 0 1.1', basis='sto-3g')
        >>> mol.intor('cint1e_ipnuc_sph', comp=3) # <nabla i | V_nuc | j>
        [[[ 0.          0.        ]
          [ 0.          0.        ]]
         [[ 0.          0.        ]
          [ 0.          0.        ]]
         [[ 0.10289944  0.48176097]
          [-0.48176097 -0.10289944]]]
        >>> mol.intor('cint1e_nuc')
        [[-1.69771092+0.j  0.00000000+0.j -0.67146312+0.j  0.00000000+0.j]
         [ 0.00000000+0.j -1.69771092+0.j  0.00000000+0.j -0.67146312+0.j]
         [-0.67146312+0.j  0.00000000+0.j -1.69771092+0.j  0.00000000+0.j]
         [ 0.00000000+0.j -0.67146312+0.j  0.00000000+0.j -1.69771092+0.j]]
        '''
        if 'ECP' in intor:
            assert(self._ecp is not None)
            bas = numpy.vstack((self._bas, self._ecpbas))
            self._env[PTR_ECPBAS_OFFSET] = len(self._bas)
            self._env[PTR_NECPBAS] = len(self._ecpbas)
            if bras is None: bras = numpy.arange(self.nbas, dtype=numpy.int32)
            if kets is None: kets = numpy.arange(self.nbas, dtype=numpy.int32)
        else:
            bas = self._bas
        return moleintor.getints(intor, self._atm, bas, self._env,
                                 bras=bras, kets=kets, comp=comp, hermi=hermi,
                                 aosym=aosym, out=out)

    def intor_symmetric(self, intor, comp=1):
        '''One-electron integral generator. The integrals are assumed to be hermitian

        Args:
            intor : str
                Name of the 1-electron integral.  Ref to :func:`getints` for the
                complete list of available 1-electron integral names

        Kwargs:
            comp : int
                Components of the integrals, e.g. cint1e_ipovlp has 3 components.

        Returns:
            ndarray of 1-electron integrals, can be either 2-dim or 3-dim, depending on comp

        Examples:

        >>> mol.build(atom='H 0 0 0; H 0 0 1.1', basis='sto-3g')
        >>> mol.intor_symmetric('cint1e_nuc')
        [[-1.69771092+0.j  0.00000000+0.j -0.67146312+0.j  0.00000000+0.j]
         [ 0.00000000+0.j -1.69771092+0.j  0.00000000+0.j -0.67146312+0.j]
         [-0.67146312+0.j  0.00000000+0.j -1.69771092+0.j  0.00000000+0.j]
         [ 0.00000000+0.j -0.67146312+0.j  0.00000000+0.j -1.69771092+0.j]]
        '''
        return self.intor(intor, comp, 1, aosym='s4')

    def intor_asymmetric(self, intor, comp=1):
        '''One-electron integral generator. The integrals are assumed to be anti-hermitian

        Args:
            intor : str
                Name of the 1-electron integral.  Ref to :func:`getints` for the
                complete list of available 1-electron integral names

        Kwargs:
            comp : int
                Components of the integrals, e.g. cint1e_ipovlp has 3 components.

        Returns:
            ndarray of 1-electron integrals, can be either 2-dim or 3-dim, depending on comp

        Examples:

        >>> mol.build(atom='H 0 0 0; H 0 0 1.1', basis='sto-3g')
        >>> mol.intor_asymmetric('cint1e_nuc')
        [[-1.69771092+0.j  0.00000000+0.j  0.67146312+0.j  0.00000000+0.j]
         [ 0.00000000+0.j -1.69771092+0.j  0.00000000+0.j  0.67146312+0.j]
         [-0.67146312+0.j  0.00000000+0.j -1.69771092+0.j  0.00000000+0.j]
         [ 0.00000000+0.j -0.67146312+0.j  0.00000000+0.j -1.69771092+0.j]]
        '''
        return self.intor(intor, comp, 2, aosym='a4')

    def intor_cross(self, intor, bras, kets, comp=1, aosym='s1', out=None):
        r'''Cross 1-electron integrals like

        .. math::

            \langle \mu | intor | \nu \rangle, \mu \in bras, \nu \in kets

        Args:
            intor : str
                Name of the 1-electron integral.  Ref to :func:`getints` for the
                full list of available 1-electron integral names
            bras : list of int
                A list of shell ids for bra
            kets : list of int
                A list of shell ids for ket

        Kwargs:
            comp : int
                Components of the integrals, e.g. cint1e_ipovlp has 3 components

        Returns:
            ndarray of 1-electron integrals, can be either 2-dim or 3-dim, depending on comp

        Examples:
            Compute the overlap between H2 molecule and O atom

        >>> mol = gto.M(atom='O 0 0 0; H 0 1 0; H 0 0 1', basis='sto3g')
        >>> mol.intor_cross('cint1e_ovlp_sph', range(0,3), range(3,5))
        [[ 0.04875181  0.04875181]
         [ 0.44714688  0.44714688]
         [ 0.          0.        ]
         [ 0.37820346  0.        ]
         [ 0.          0.37820346]]
        '''
        return self.intor(intor, comp=comp, hermi=0, aosym=aosym, out=out,
                          bras=bras, kets=kets)

    @pyscf.lib.with_doc(moleintor.getints_by_shell.__doc__)
    def intor_by_shell(self, intor, shells, comp=1):
        return moleintor.getints_by_shell(intor, shells, self._atm, self._bas,
                                          self._env, comp)

    @pyscf.lib.with_doc(eval_gto.eval_gto.__doc__)
    def eval_gto(self, eval_name, coords,
                 comp=1, bastart=0, bascount=None, non0tab=None, out=None):
        return eval_gto.eval_gto(eval_name, self._atm, self._bas, self._env,
                                 coords, comp, bastart, bascount, non0tab, out)

    def energy_nuc(self):
        return energy_nuc(self)
    def get_enuc(self):
        return self.energy_nuc()

    @pyscf.lib.with_doc(cart_labels.__doc__)
    def cart_labels(self, fmt=False):
        return cart_labels(self, fmt)

    @pyscf.lib.with_doc(spheric_labels.__doc__)
    def spheric_labels(self, fmt=False):
        return spheric_labels(self, fmt)

    def search_shell_id(self, atm_id, l):
        return search_shell_id(self, atm_id, l)

    search_ao_nr = search_ao_nr
    search_ao_r = search_ao_r

    offset_nr_by_atom = offset_nr_by_atom

    @pyscf.lib.with_doc(spinor_labels.__doc__)
    def spinor_labels(self):
        return spinor_labels(self)

_ELEMENTDIC = dict((k.upper(),v) for k,v in param.ELEMENTS_PROTON.items())

def _rm_digit(symb):
    if symb.isalpha():
        return symb
    else:
        return ''.join([i for i in symb if i.isalpha()])

def _charge(symb_or_chg):
    if isinstance(symb_or_chg, str):
        return param.ELEMENTS_PROTON[_rm_digit(symb_or_chg)]
    else:
        return symb_or_chg

def _symbol(symb_or_chg):
    if isinstance(symb_or_chg, str):
        return symb_or_chg
    else:
        return param.ELEMENTS[symb_or_chg][0]

def _std_symbol(symb_or_chg):
    if isinstance(symb_or_chg, str):
        rawsymb = _rm_digit(symb_or_chg)
        return param.ELEMENTS[_ELEMENTDIC[rawsymb.upper()]][0]
    else:
        return param.ELEMENTS[symb_or_chg][0]

def _parse_nuc_mod(str_or_int):
    if isinstance(str_or_int, int):
        return str_or_int
    elif 'G' in str_or_int.upper(): # 'gauss_nuc'
        return NUC_GAUSS
    else:
        return NUC_POINT

def _update_from_cmdargs_(mol):
    # Ipython shell conflicts with optparse
    # pass sys.args when using ipython
    try:
        __IPYTHON__
        sys.stderr.write('Warn: Ipython shell catchs sys.args\n')
        return None
    except:
        pass

    if not mol._built: # parse cmdline args only once
        opts = cmd_args.cmd_args()

        if opts.verbose:
            mol.verbose = opts.verbose
        if opts.max_memory:
            mol.max_memory = opts.max_memory

        if opts.output:
            mol.output = opts.output

    if mol.output is not None:
        if os.path.isfile(mol.output):
            #os.remove(mol.output)
            if mol.verbose > logger.QUIET:
                print('overwrite output file: %s' % mol.output)
        else:
            if mol.verbose > logger.QUIET:
                print('output file: %s' % mol.output)


def from_zmatrix(atomstr):
    '''>>> a = """H
    H 1 2.67247631453057
    H 1 4.22555607338457 2 50.7684795164077
    H 1 2.90305235726773 2 79.3904651036893 3 6.20854462618583"""
    >>> for x in zmat2cart(a): print x
    ['H', array([ 0.,  0.,  0.])]
    ['H', array([ 2.67247631,  0.        ,  0.        ])]
    ['H', array([ 2.67247631,  0.        ,  3.27310166])]
    ['H', array([ 0.53449526,  0.30859098,  2.83668811])]
    '''
    import pyscf.symm
    atomstr = atomstr.replace(';','\n').replace(',',' ')
    atoms = []
    for line in atomstr.split('\n'):
        if line.strip():
            rawd = line.split()
            if len(rawd) < 3:
                atoms.append([rawd[0], numpy.zeros(3)])
            elif len(rawd) == 3:
                atoms.append([rawd[0], numpy.array((float(rawd[2]), 0, 0))])
            elif len(rawd) == 5:
                bonda = int(rawd[1]) - 1
                bond  = float(rawd[2])
                anga  = int(rawd[3]) - 1
                ang   = float(rawd[4])/180*numpy.pi
                v1 = atoms[anga][1] - atoms[bonda][1]
                if not numpy.allclose(v1[:2], 0):
                    vecn = numpy.cross(v1, numpy.array((0.,0.,1.)))
                else: # on z
                    vecn = numpy.array((0.,0.,1.))
                rmat = pyscf.symm.rotation_mat(vecn, ang)
                c = numpy.dot(rmat, v1) * (bond/numpy.linalg.norm(v1))
                atoms.append([rawd[0], atoms[bonda][1]+c])
            else: # FIXME
                bonda = int(rawd[1]) - 1
                bond  = float(rawd[2])
                anga  = int(rawd[3]) - 1
                ang   = float(rawd[4])/180*numpy.pi
                diha  = int(rawd[5]) - 1
                dih   = float(rawd[6])/180*numpy.pi
                v1 = atoms[anga][1] - atoms[bonda][1]
                v2 = atoms[diha][1] - atoms[anga][1]
                vecn = numpy.cross(v2, -v1)
                rmat = pyscf.symm.rotation_mat(v1, -dih)
                vecn = numpy.dot(rmat, vecn) / numpy.linalg.norm(vecn)
                rmat = pyscf.symm.rotation_mat(vecn, ang)
                c = numpy.dot(rmat, v1) * (bond/numpy.linalg.norm(v1))
                atoms.append([rawd[0], atoms[bonda][1]+c])
    return atoms
zmat2cart = zmat = from_zmatrix

def cart2zmat(coord):
    '''>>> c = numpy.array((
    (0.000000000000,  1.889726124565,  0.000000000000),
    (0.000000000000,  0.000000000000, -1.889726124565),
    (1.889726124565, -1.889726124565,  0.000000000000),
    (1.889726124565,  0.000000000000,  1.133835674739)))
    >>> print cart2zmat(c)
    1
    1 2.67247631453057
    1 4.22555607338457 2 50.7684795164077
    1 2.90305235726773 2 79.3904651036893 3 6.20854462618583
    '''
    zstr = []
    zstr.append('1')
    if len(coord) > 1:
        r1 = coord[1] - coord[0]
        nr1 = numpy.linalg.norm(r1)
        zstr.append('1 %.15g' % nr1)
    if len(coord) > 2:
        r2 = coord[2] - coord[0]
        nr2 = numpy.linalg.norm(r2)
        a = numpy.arccos(numpy.dot(r1,r2)/(nr1*nr2))
        zstr.append('1 %.15g 2 %.15g' % (nr2, a*180/numpy.pi))
    if len(coord) > 3:
        o0, o1, o2 = coord[:3]
        p0, p1, p2 = 1, 2, 3
        for k, c in enumerate(coord[3:]):
            r0 = c - o0
            nr0 = numpy.linalg.norm(r0)
            r1 = o1 - o0
            nr1 = numpy.linalg.norm(r1)
            a1 = numpy.arccos(numpy.dot(r0,r1)/(nr0*nr1))
            b0 = numpy.cross(r0, r1)
            nb0 = numpy.linalg.norm(b0)

            if abs(nb0) < 1e-7: # o0, o1, c in line
                a2 = 0
                zstr.append('%d %.15g %d %.15g %d %.15g' %
                           (p0, nr0, p1, a1*180/numpy.pi, p2, a2))
            else:
                b1 = numpy.cross(o2-o0, r1)
                nb1 = numpy.linalg.norm(b1)

                if abs(nb1) < 1e-7:  # o0 o1 o2 in line
                    a2 = 0
                    zstr.append('%d %.15g %d %.15g %d %.15g' %
                               (p0, nr0, p1, a1*180/numpy.pi, p2, a2))
                    o2 = c
                    p2 = 4 + k
                else:
                    if numpy.dot(numpy.cross(b1, b0), r1) < 0:
                        a2 = numpy.arccos(numpy.dot(b1, b0) / (nb0*nb1))
                    else:
                        a2 =-numpy.arccos(numpy.dot(b1, b0) / (nb0*nb1))
                    zstr.append('%d %.15g %d %.15g %d %.15g' %
                               (p0, nr0, p1, a1*180/numpy.pi, p2, a2*180/numpy.pi))

    return '\n'.join(zstr)

def dyall_nuc_mod(mass, c=param.LIGHTSPEED):
    ''' Generate the nuclear charge distribution parameter zeta
    rho(r) = nuc_charge * Norm * exp(-zeta * r^2)

    Ref. L. Visscher and K. Dyall, At. Data Nucl. Data Tables, 67, 207 (1997)
    '''
    r = (0.836 * mass**(1./3) + 0.570) / 52917.7249;
    zeta = 1.5 / (r**2);
    return zeta

def filatov_nuc_mod(nuc_charge, c=param.LIGHTSPEED):
    ''' Generate the nuclear charge distribution parameter zeta
    rho(r) = nuc_charge * Norm * exp(-zeta * r^2)

    Ref. M. Filatov and D. Cremer, Theor. Chem. Acc. 108, 168 (2002)
         M. Filatov and D. Cremer, Chem. Phys. Lett. 351, 259 (2002)
    '''
    if isinstance(nuc_charge, str):
        nuc_charge = _charge(nuc_charge)
    r = (-0.263188*nuc_charge + 106.016974 + 138.985999/nuc_charge) / c**2
    zeta = 1 / (r**2)
    return zeta
<|MERGE_RESOLUTION|>--- conflicted
+++ resolved
@@ -1336,12 +1336,7 @@
                     _atom = self.format_atom(self._atom, orig, axes, 'Bohr')
                     _atom = '\n'.join([str(a) for a in _atom])
                     raise RuntimeWarning('Unable to identify input symmetry %s.\n'
-<<<<<<< HEAD
                                          'Try symmetry="%s" with geometry (unit="Bohr")\n%s' %
-=======
-                                         'It is recommended to use symmetry="%s" with '
-                                         'geometry (unit="Bohr")\n%s' %
->>>>>>> a3a4f8cb
                                          (self.symmetry, self.topgroup, _atom))
             else:
                 self.topgroup, orig, axes = \
