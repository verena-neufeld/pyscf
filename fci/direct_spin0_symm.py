#!/usr/bin/env python
#
# Author: Qiming Sun <osirpt.sun@gmail.com>
#
# FCI solver for Singlet state
#
# Other files in the directory
# direct_spin0 singlet
# direct_spin1 arbitary number of alpha and beta electrons, based on RHF/ROHF
#              MO integrals
# direct_uhf   arbitary number of alpha and beta electrons, based on UHF
#              MO integrals
#

import sys
import ctypes
import numpy
import pyscf.lib
import pyscf.gto
import pyscf.ao2mo
from pyscf.lib import logger
from pyscf import symm
from pyscf.fci import cistring
from pyscf.fci import direct_spin0
from pyscf.fci import direct_spin1
from pyscf.fci import direct_spin1_symm
from pyscf.fci import addons

libfci = pyscf.lib.load_library('libfci')

def contract_1e(f1e, fcivec, norb, nelec, link_index=None, orbsym=[]):
    return direct_spin0.contract_1e(f1e, fcivec, norb, nelec, link_index)

# Note eri is NOT the 2e hamiltonian matrix, the 2e hamiltonian is
# h2e = eri_{pq,rs} p^+ q r^+ s
#     = (pq|rs) p^+ r^+ s q - (pq|rs) \delta_{qr} p^+ s
# so eri is defined as
#       eri_{pq,rs} = (pq|rs) - (1/Nelec) \sum_q (pq|qs)
# to restore the symmetry between pq and rs,
#       eri_{pq,rs} = (pq|rs) - (.5/Nelec) [\sum_q (pq|qs) + \sum_p (pq|rp)]
# Please refer to the treatment in direct_spin1.absorb_h1e
# the input fcivec should be symmetrized
def contract_2e(eri, fcivec, norb, nelec, link_index=None, orbsym=[]):
    fcivec = numpy.asarray(fcivec, order='C')
    if not list(orbsym):
        return direct_spin0.contract_2e(eri, fcivec, norb, nelec, link_index)

    eri = pyscf.ao2mo.restore(4, eri, norb)
    link_index = direct_spin0._unpack(norb, nelec, link_index)
    na, nlink = link_index.shape[:2]
    assert(fcivec.size == na**2)
    ci1 = numpy.empty((na,na))

    eri, link_index, dimirrep = \
            direct_spin1_symm.reorder4irrep(eri, norb, link_index, orbsym)
    dimirrep = numpy.array(dimirrep, dtype=numpy.int32)

    libfci.FCIcontract_2e_spin0_symm(eri.ctypes.data_as(ctypes.c_void_p),
                                     fcivec.ctypes.data_as(ctypes.c_void_p),
                                     ci1.ctypes.data_as(ctypes.c_void_p),
                                     ctypes.c_int(norb), ctypes.c_int(na),
                                     ctypes.c_int(nlink),
                                     link_index.ctypes.data_as(ctypes.c_void_p),
                                     dimirrep.ctypes.data_as(ctypes.c_void_p),
                                     ctypes.c_int(len(dimirrep)))
    return pyscf.lib.transpose_sum(ci1, inplace=True).reshape(fcivec.shape)


def kernel(h1e, eri, norb, nelec, ci0=None, level_shift=1e-3, tol=1e-10,
           lindep=1e-14, max_cycle=50, max_space=12, nroots=1,
           davidson_only=False, pspace_size=400, orbsym=[], wfnsym=None,
           **kwargs):
    assert(len(orbsym) == norb)
    cis = FCISolver(None)
    cis.level_shift = level_shift
    cis.conv_tol = tol
    cis.lindep = lindep
    cis.max_cycle = max_cycle
    cis.max_space = max_space
    cis.nroots = nroots
    cis.davidson_only = davidson_only
    cis.pspace_size = pspace_size
    cis.orbsym = orbsym
    cis.wfnsym = wfnsym

    unknown = {}
    for k, v in kwargs.items():
        setattr(cis, k, v)
        if not hasattr(cis, k):
            unknown[k] = v
    if unknown:
        sys.stderr.write('Unknown keys %s for FCI kernel %s\n' %
                         (str(unknown.keys()), __name__))

    wfnsym = direct_spin1_symm._id_wfnsym(cis, norb, nelec, cis.wfnsym)
    if cis.wfnsym is not None and ci0 is None:
        ci0 = addons.symm_initguess(norb, nelec, orbsym, wfnsym)

    e, c = cis.kernel(h1e, eri, norb, nelec, ci0, **unknown)
    if cis.wfnsym is not None:
        if cis.nroots > 1:
            c = [addons.symmetrize_wfn(ci, norb, nelec, orbsym, wfnsym)
                 for ci in c]
        else:
            c = addons.symmetrize_wfn(c, norb, nelec, orbsym, wfnsym)
    return e, c

# dm_pq = <|p^+ q|>
def make_rdm1(fcivec, norb, nelec, link_index=None):
    return direct_spin0.make_rdm1(fcivec, norb, nelec, link_index)

# alpha and beta 1pdm
def make_rdm1s(fcivec, norb, nelec, link_index=None):
    return direct_spin0.make_rdm1s(fcivec, norb, nelec, link_index)

# dm_pq,rs = <|p^+ q r^+ s|>
# dm_pq,rs = dm_sr,qp;  dm_qp,rs = dm_rs,qp
# need call reorder_rdm for this rdm2 to get standard 2pdm

def make_rdm12(fcivec, norb, nelec, link_index=None, reorder=True):
    return direct_spin0.make_rdm12(fcivec, norb, nelec, link_index, reorder)

# dm_pq = <I|p^+ q|J>
def trans_rdm1s(cibra, ciket, norb, nelec, link_index=None):
    return direct_spin0.trans_rdm1s(cibra, ciket, norb, nelec, link_index)

def trans_rdm1(cibra, ciket, norb, nelec, link_index=None):
    return direct_spin0.trans_rdm1(cibra, ciket, norb, nelec, link_index)

# dm_pq,rs = <I|p^+ q r^+ s|J>
def trans_rdm12(cibra, ciket, norb, nelec, link_index=None, reorder=True):
    return direct_spin0.trans_rdm12(cibra, ciket, norb, nelec, link_index, reorder)

def energy(h1e, eri, fcivec, norb, nelec, link_index=None, orbsym=[]):
    h2e = direct_spin1.absorb_h1e(h1e, eri, norb, nelec, .5)
    ci1 = contract_2e(h2e, fcivec, norb, nelec, link_index, orbsym)
    return numpy.dot(fcivec.ravel(), ci1.ravel())

def get_init_guess(norb, nelec, nroots, hdiag, orbsym, wfnsym=0):
    if isinstance(nelec, (int, numpy.integer)):
        nelecb = nelec//2
        neleca = nelec - nelecb
    else:
        neleca, nelecb = nelec
    strsa = numpy.asarray(cistring.gen_strings4orblist(range(norb), neleca))
    strsb = numpy.asarray(cistring.gen_strings4orblist(range(norb), nelecb))
    airreps = numpy.zeros(strsa.size, dtype=numpy.int32)
    birreps = numpy.zeros(strsb.size, dtype=numpy.int32)
    for i in range(norb):
        airreps[numpy.bitwise_and(strsa, 1<<i) > 0] ^= orbsym[i]
        birreps[numpy.bitwise_and(strsb, 1<<i) > 0] ^= orbsym[i]
    na = len(strsa)
    nb = len(strsb)

    init_strs = []
    iroot = 0
    for addr in numpy.argsort(hdiag):
        addra = addr // nb
        addrb = addr % nb
        if airreps[addra] ^ birreps[addrb] == wfnsym:
            if (addrb,addra) not in init_strs:
                init_strs.append((addra,addrb))
                iroot += 1
                if iroot >= nroots:
                    break
    ci0 = []
    for addra,addrb in init_strs:
        x = numpy.zeros((na,nb))
        if addra == addrb == 0:
            x[addra,addrb] = 1
        else:
            x[addra,addrb] = x[addrb,addra] = numpy.sqrt(.5)
        ci0.append(x.ravel())

<<<<<<< HEAD
    # Add noise
    ci0[0][0 ] += 1e-5
    ci0[0][-1] -= 1e-5
=======
>>>>>>> f889ee11
    return ci0


class FCISolver(direct_spin0.FCISolver):
    def __init__(self, mol=None, **kwargs):
        self.orbsym = []
        self.wfnsym = None
        direct_spin0.FCISolver.__init__(self, mol, **kwargs)
        self.davidson_only = True
        self.pspace_size = 0  # Improper pspace size may break symmetry

    def dump_flags(self, verbose=None):
        if verbose is None: verbose = self.verbose
        direct_spin0.FCISolver.dump_flags(self, verbose)
        log = logger.Logger(self.stdout, verbose)
        if isinstance(self.wfnsym, str):
            log.info('specified CI wfn symmetry = %s', self.wfnsym)
        elif isinstance(self.wfnsym, (int, numpy.integer)):
            log.info('specified CI wfn symmetry = %s',
                     symm.irrep_id2name(self.mol.groupname, self.wfnsym))

    def absorb_h1e(self, h1e, eri, norb, nelec, fac=1):
        return direct_spin1.absorb_h1e(h1e, eri, norb, nelec, fac)

    def make_hdiag(self, h1e, eri, norb, nelec):
        return direct_spin0.make_hdiag(h1e, eri, norb, nelec)

    def pspace(self, h1e, eri, norb, nelec, hdiag, np=400):
        return direct_spin0.pspace(h1e, eri, norb, nelec, hdiag, np)

    def contract_1e(self, f1e, fcivec, norb, nelec, link_index=None, **kwargs):
        return contract_1e(f1e, fcivec, norb, nelec, link_index, **kwargs)

    def contract_2e(self, eri, fcivec, norb, nelec, link_index=None,
                    orbsym=[], **kwargs):
        if not list(orbsym):
            orbsym = self.orbsym
        return contract_2e(eri, fcivec, norb, nelec, link_index, orbsym, **kwargs)

    def get_init_guess(self, norb, nelec, nroots, hdiag):
        wfnsym = direct_spin1_symm._id_wfnsym(self, norb, nelec, self.wfnsym)
        return get_init_guess(norb, nelec, nroots, hdiag, self.orbsym, wfnsym)

    def guess_wfnsym(self, norb, nelec, fcivec=None, wfnsym=None, **kwargs):
        if fcivec is None:
            wfnsym = direct_spin1_symm._id_wfnsym(self, norb, nelec, wfnsym)
        else:
            wfnsym = addons.guess_wfnsym(fcivec, norb, nelec, self.orbsym)
        if 'verbose' in kwargs:
            if isinstance(kwargs['verbose'], logger.Logger):
                log = kwargs['verbose']
            else:
                log = logger.Logger(self.stdout, kwargs['verbose'])
            log.debug('Guessing CI wfn symmetry = %s', wfnsym)
        else:
            logger.debug(self, 'Guessing CI wfn symmetry = %s', wfnsym)
        return wfnsym

    def kernel(self, h1e, eri, norb, nelec, ci0=None,
               tol=None, lindep=None, max_cycle=None, max_space=None,
               nroots=None, davidson_only=None, pspace_size=None,
               orbsym=None, wfnsym=None, **kwargs):
        if nroots is None: nroots = self.nroots
        if orbsym is not None:
            self.orbsym, orbsym_bak = orbsym, self.orbsym
        if wfnsym is not None:
            self.wfnsym, wfnsym_bak = wfnsym, self.wfnsym
        else:
            wfnsym_bak = None
        if self.verbose >= logger.WARN:
            self.check_sanity()

        wfnsym = self.guess_wfnsym(norb, nelec, ci0, self.wfnsym, **kwargs)
        e, c = direct_spin0.kernel_ms0(self, h1e, eri, norb, nelec, ci0, None,
                                       tol, lindep, max_cycle, max_space, nroots,
                                       davidson_only, pspace_size, **kwargs)
        if self.wfnsym is not None:
            if self.nroots > 1:
                c = [addons.symmetrize_wfn(ci, norb, nelec, self.orbsym, wfnsym)
                     for ci in c]
            else:
                c = addons.symmetrize_wfn(c, norb, nelec, self.orbsym, wfnsym)
        if orbsym is not None:
            self.orbsym = orbsym_bak
        if wfnsym_bak is not None:
            self.wfnsym = wfnsym_bak
        return e, c


if __name__ == '__main__':
    from functools import reduce
    from pyscf import gto
    from pyscf import scf
    from pyscf import ao2mo

    mol = gto.Mole()
    mol.verbose = 0
    mol.output = None
    mol.atom = [
        ['O', ( 0., 0.    , 0.   )],
        ['H', ( 0., -0.757, 0.587)],
        ['H', ( 0., 0.757 , 0.587)],]
    mol.basis = {'H': 'sto-3g',
                 'O': 'sto-3g',}
    mol.symmetry = 1
    mol.build()
    m = scf.RHF(mol)
    ehf = m.scf()

    norb = m.mo_coeff.shape[1]
    nelec = mol.nelectron
    h1e = reduce(numpy.dot, (m.mo_coeff.T, scf.hf.get_hcore(mol), m.mo_coeff))
    eri = ao2mo.incore.full(m._eri, m.mo_coeff)
    numpy.random.seed(1)
    na = cistring.num_strings(norb, nelec//2)
    fcivec = numpy.random.random((na,na))
    fcivec = fcivec + fcivec.T

    orbsym = symm.label_orb_symm(mol, mol.irrep_id, mol.symm_orb, m.mo_coeff)
    print(numpy.allclose(orbsym, [0, 0, 2, 0, 3, 0, 2]))
    cis = FCISolver(mol)
    cis.orbsym = cis.orbsym
    ci1 = cis.contract_2e(eri, fcivec, norb, nelec)
    ci1ref = direct_spin0.contract_2e(eri, fcivec, norb, nelec)
    print(numpy.allclose(ci1ref, ci1))

    mol.atom = [['H', (0, 0, i)] for i in range(8)]
    mol.basis = {'H': 'sto-3g'}
    mol.symmetry = True
    mol.build()
    m = scf.RHF(mol)
    ehf = m.scf()

    norb = m.mo_coeff.shape[1]
    nelec = mol.nelectron
    eri = ao2mo.incore.full(m._eri, m.mo_coeff)
    na = cistring.num_strings(norb, nelec//2)
    fcivec = numpy.random.random((na,na))
    fcivec = fcivec + fcivec.T
    orbsym = symm.label_orb_symm(mol, mol.irrep_id, mol.symm_orb, m.mo_coeff)
    cis = FCISolver(mol)
    cis.orbsym = cis.orbsym
    ci1 = cis.contract_2e(eri, fcivec, norb, nelec)
    ci1ref = direct_spin0.contract_2e(eri, fcivec, norb, nelec)
    print(numpy.allclose(ci1ref, ci1))<|MERGE_RESOLUTION|>--- conflicted
+++ resolved
@@ -172,12 +172,6 @@
             x[addra,addrb] = x[addrb,addra] = numpy.sqrt(.5)
         ci0.append(x.ravel())
 
-<<<<<<< HEAD
-    # Add noise
-    ci0[0][0 ] += 1e-5
-    ci0[0][-1] -= 1e-5
-=======
->>>>>>> f889ee11
     return ci0
 
 
